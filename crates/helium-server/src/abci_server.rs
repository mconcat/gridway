//! ABCI++ Server Implementation for CometBFT Integration
//!
//! This module implements the ABCI++ protocol server that allows CometBFT
//! to communicate with the Helium blockchain application. It provides all
//! the necessary ABCI++ methods including the new PrepareProposal and
//! ProcessProposal for block proposal handling.

use std::sync::Arc;
use tokio::net::TcpListener;
use tokio::sync::RwLock;
use tonic::{transport::Server, Request, Response, Status};
use tokio::net::TcpListener;
use tokio::io::{AsyncReadExt, AsyncWriteExt};
// use prost_types::Any;

use helium_baseapp::{BaseApp, Event};

use crate::config::AbciConfig;
use thiserror::Error;
use tracing::{debug, error, info};

/// ABCI++ server errors
#[derive(Error, Debug)]
pub enum AbciError {
    /// BaseApp error
    #[error("BaseApp error: {0}")]
    BaseApp(#[from] helium_baseapp::BaseAppError),

    /// Invalid request
    #[error("Invalid request: {0}")]
    InvalidRequest(String),

    /// Server error
    #[error("Server error: {0}")]
    ServerError(String),

    /// Codec error
    #[error("Codec error: {0}")]
    CodecError(String),
<<<<<<< HEAD
    
    /// Invalid transaction
    #[error("Invalid transaction: {0}")]
    InvalidTransaction(String),
    
    /// Insufficient fees
    #[error("Insufficient fees: {0}")]
    InsufficientFees(String),
    
    /// Invalid sequence
    #[error("Invalid sequence: {0}")]
    InvalidSequence(String),
    
    /// Unknown request
    #[error("Unknown request: {0}")]
    UnknownRequest(String),
    
=======

    /// Invalid transaction
    #[error("Invalid transaction: {0}")]
    InvalidTransaction(String),

    /// Insufficient fees
    #[error("Insufficient fees: {0}")]
    InsufficientFees(String),

    /// Invalid sequence
    #[error("Invalid sequence: {0}")]
    InvalidSequence(String),

    /// Unknown request
    #[error("Unknown request: {0}")]
    UnknownRequest(String),

>>>>>>> e7e96cd5
    /// Internal error
    #[error("Internal error: {0}")]
    InternalError(String),
}

impl AbciError {
    /// Get the error code for ABCI responses
    pub fn code(&self) -> u32 {
        match self {
            AbciError::InvalidTransaction(_) => 1,
            AbciError::InsufficientFees(_) => 2,
            AbciError::InvalidSequence(_) => 3,
            AbciError::UnknownRequest(_) => 4,
            AbciError::InternalError(_) => 99,
            _ => 100,
        }
    }
}

pub type Result<T> = std::result::Result<T, AbciError>;

/// ABCI++ Protocol Definitions
pub mod abci {
    tonic::include_proto!("cometbft.abci.v1");
}

use abci::{
    abci_service_server::{AbciService, AbciServiceServer},
    *,
};

/// ABCI++ Server implementation
#[derive(Clone)]
pub struct AbciServer {
    /// The base application
    app: Arc<RwLock<BaseApp>>,
    /// Chain ID
    chain_id: String,
    /// Initial height
    #[allow(dead_code)]
    initial_height: i64,
    /// Server configuration
    config: AbciConfig,
}

impl AbciServer {
    /// Create a new ABCI++ server
    pub fn new(app: BaseApp, chain_id: String) -> Self {
        Self::with_config(app, chain_id, AbciConfig::default())
    }
<<<<<<< HEAD
    
=======

>>>>>>> e7e96cd5
    /// Create a new ABCI++ server with configuration
    pub fn with_config(app: BaseApp, chain_id: String, config: AbciConfig) -> Self {
        Self {
            app: Arc::new(RwLock::new(app)),
            chain_id,
            initial_height: 1,
            config,
        }
    }

    /// Start the ABCI++ server
    pub async fn start(self, addr: &str) -> Result<()> {
        let addr = addr
            .parse()
            .map_err(|e| AbciError::ServerError(format!("Invalid address: {e}")))?;

        info!("Starting ABCI++ server on {}", addr);

        Server::builder()
            .add_service(AbciServiceServer::new(self))
            .serve(addr)
            .await
            .map_err(|e| AbciError::ServerError(e.to_string()))?;

        Ok(())
    }
<<<<<<< HEAD
    
=======

>>>>>>> e7e96cd5
    /// Start the ABCI server with TCP connection handling
    pub async fn start_abci_server(
        app: Arc<RwLock<BaseApp>>,
        config: &AbciConfig,
<<<<<<< HEAD
    ) -> Result<()> {
        let server = AbciServer {
            app,
            chain_id: "helium-1".to_string(), // TODO: Get from config
            initial_height: 1,
            config: config.clone(),
        };
        
        // Parse listen address
        let addr = config.listen_address
            .strip_prefix("tcp://")
            .unwrap_or(&config.listen_address)
            .parse()
            .map_err(|e| AbciError::ServerError(format!("Invalid address: {}", e)))?;
        
        let listener = TcpListener::bind(addr).await
            .map_err(|e| AbciError::ServerError(format!("Failed to bind: {}", e)))?;
        
        info!("ABCI server listening on {}", addr);
        
        // Accept connections
        loop {
            let (stream, peer_addr) = listener.accept().await
                .map_err(|e| AbciError::ServerError(format!("Accept failed: {}", e)))?;
            
            let server_clone = server.clone();
            
            tokio::spawn(async move {
                if let Err(e) = handle_abci_connection(server_clone, stream, peer_addr).await {
                    error!("ABCI connection error from {}: {}", peer_addr, e);
                }
            });
        }
=======
        mut shutdown_rx: tokio::sync::oneshot::Receiver<()>,
    ) -> Result<()> {
        let server = AbciServer {
            app,
            chain_id: config.chain_id.clone(),
            initial_height: 1,
            config: config.clone(),
        };

        // Parse listen address
        let addr: std::net::SocketAddr = config
            .listen_address
            .strip_prefix("tcp://")
            .unwrap_or(&config.listen_address)
            .parse()
            .map_err(|e| AbciError::ServerError(format!("Invalid address: {e}")))?;

        let listener = TcpListener::bind(addr)
            .await
            .map_err(|e| AbciError::ServerError(format!("Failed to bind: {e}")))?;

        info!("ABCI server listening on {}", addr);

        // Accept connections with graceful shutdown
        loop {
            tokio::select! {
                // Handle incoming connections
                accept_result = listener.accept() => {
                    match accept_result {
                        Ok((stream, peer_addr)) => {
                            let server_clone = server.clone();

                            tokio::spawn(async move {
                                if let Err(e) = handle_abci_connection(server_clone, stream, peer_addr).await {
                                    error!("ABCI connection error from {}: {}", peer_addr, e);
                                }
                            });
                        }
                        Err(e) => {
                            error!("Failed to accept connection: {}", e);
                            continue;
                        }
                    }
                }
                // Handle shutdown signal
                _ = &mut shutdown_rx => {
                    info!("Received shutdown signal, stopping ABCI server");
                    break;
                }
            }
        }

        info!("ABCI server shutdown complete");
        Ok(())
>>>>>>> e7e96cd5
    }
}

#[tonic::async_trait]
impl AbciService for AbciServer {
    /// Echo returns the same message as provided
    async fn echo(
        &self,
        request: Request<EchoRequest>,
    ) -> std::result::Result<Response<EchoResponse>, Status> {
        let req = request.into_inner();
        debug!("ABCI Echo: {}", req.message);

        Ok(Response::new(EchoResponse {
            message: req.message,
        }))
    }

    /// Flush is a no-op
    async fn flush(
        &self,
        _request: Request<FlushRequest>,
    ) -> std::result::Result<Response<FlushResponse>, Status> {
        debug!("ABCI Flush");
        Ok(Response::new(FlushResponse {}))
    }

    /// Info returns information about the application state
    async fn info(
        &self,
        _request: Request<InfoRequest>,
    ) -> std::result::Result<Response<InfoResponse>, Status> {
        debug!("ABCI Info");

        let app = self.app.read().await;
        let height = app.get_height();
        let app_hash = app.get_last_app_hash().to_vec();

        Ok(Response::new(InfoResponse {
            data: "helium".to_string(),
            version: env!("CARGO_PKG_VERSION").to_string(),
            app_version: 1,
            last_block_height: height as i64,
            last_block_app_hash: app_hash,
        }))
    }

    /// InitChain is called once upon genesis
    async fn init_chain(
        &self,
        request: Request<InitChainRequest>,
    ) -> std::result::Result<Response<InitChainResponse>, Status> {
        let req = request.into_inner();
        info!(
            "ABCI InitChain: chain_id={}, height={}",
            req.chain_id, req.initial_height
        );

        // Validate chain ID
        if req.chain_id != self.chain_id {
            return Err(Status::invalid_argument(format!(
                "Invalid chain ID: expected {}, got {}",
                self.chain_id, req.chain_id
            )));
        }

        let mut app = self.app.write().await;

        // Initialize the chain with genesis data
        app.init_chain(req.chain_id.clone(), &req.app_state_bytes)
            .map_err(|e| Status::internal(format!("Failed to initialize chain: {e}")))?;

        // Store initial height
        let _initial_height = if req.initial_height > 0 {
            req.initial_height
        } else {
            1
        };

        // TODO: Store consensus params when implemented

        Ok(Response::new(InitChainResponse {
            consensus_params: req.consensus_params,
            validators: vec![],
            app_hash: vec![],
        }))
    }

    /// Query allows the application to expose information
    async fn query(
        &self,
        request: Request<QueryRequest>,
    ) -> std::result::Result<Response<abci::QueryResponse>, Status> {
        let req = request.into_inner();
        debug!("ABCI Query: path={}, height={}", req.path, req.height);

        let app = self.app.read().await;

        // Parse query path (e.g., /cosmos.bank.v1beta1.Query/Balance)
        let parts: Vec<&str> = req.path.split('/').filter(|s| !s.is_empty()).collect();
        if parts.is_empty() {
            return Err(Status::invalid_argument("Empty query path"));
        }

        // Route query based on path structure
        let response = if req.path.starts_with("/cosmos.") || req.path.starts_with("/helium.") {
            // gRPC-style query paths for modules
            match app.query(req.path.clone(), &req.data, req.height as u64, req.prove) {
                Ok(result) => result,
                Err(e) => {
                    return Ok(Response::new(abci::QueryResponse {
                        code: 1,
                        log: e.to_string(),
                        info: String::new(),
                        index: 0,
                        key: req.data,
                        value: vec![],
                        proof_ops: None,
                        height: req.height,
                        codespace: String::new(),
                    }));
                }
            }
        } else {
            // Legacy query paths
            match parts[0] {
                "app" => {
                    // Application-specific queries
                    app.query(req.path, &req.data, req.height as u64, req.prove)
<<<<<<< HEAD
                        .map_err(|e| Status::internal(format!("Query failed: {}", e)))?
=======
                        .map_err(|e| Status::internal(format!("Query failed: {e}")))?
>>>>>>> e7e96cd5
                }
                "store" => {
                    // Direct store queries
                    // TODO: Implement store queries via WASI modules
                    helium_baseapp::QueryResponse {
                        code: 0,
                        log: "Store queries not yet implemented".to_string(),
                        value: vec![],
                        height: req.height as u64,
                        proof: None,
                    }
                }
                "custom" => {
                    // Custom application queries
                    app.query(req.path, &req.data, req.height as u64, req.prove)
<<<<<<< HEAD
                        .map_err(|e| Status::internal(format!("Query failed: {}", e)))?
=======
                        .map_err(|e| Status::internal(format!("Query failed: {e}")))?
>>>>>>> e7e96cd5
                }
                _ => {
                    return Err(Status::unimplemented(format!(
                        "Unknown query path: {}",
                        req.path
                    )));
                }
            }
        };

        Ok(Response::new(abci::QueryResponse {
            code: response.code,
            log: response.log,
            info: String::new(),
            index: 0,
            key: req.data,
            value: response.value,
<<<<<<< HEAD
            proof_ops: response.proof.map(|p| {
                // TODO: Convert proof to ProofOps when merkle proofs are implemented
                abci::ProofOps {
                    ops: vec![],
                }
=======
            proof_ops: response.proof.map(|_p| {
                // TODO: Convert proof to ProofOps when merkle proofs are implemented
                abci::ProofOps { ops: vec![] }
>>>>>>> e7e96cd5
            }),
            height: response.height as i64,
            codespace: String::new(),
        }))
    }

    /// CheckTx validates a transaction for the mempool
    async fn check_tx(
        &self,
        request: Request<CheckTxRequest>,
    ) -> std::result::Result<Response<CheckTxResponse>, Status> {
        let req = request.into_inner();
        debug!("ABCI CheckTx: {} bytes, type={}", req.tx.len(), req.r#type);

        let app = self.app.read().await;
        let result = app
            .check_tx(&req.tx)
            .map_err(|e| Status::internal(format!("CheckTx failed: {e}")))?;

        Ok(Response::new(CheckTxResponse {
            code: result.code,
            data: vec![],
            log: result.log,
            info: String::new(),
            gas_wanted: result.gas_wanted as i64,
            gas_used: result.gas_used as i64,
            events: convert_events(result.events),
            codespace: String::new(),
        }))
    }

    /// Commit persists the application state
    async fn commit(
        &self,
        _request: Request<CommitRequest>,
    ) -> std::result::Result<Response<CommitResponse>, Status> {
        debug!("ABCI Commit");

        let mut app = self.app.write().await;
        let _app_hash = app
            .commit()
            .map_err(|e| Status::internal(format!("Commit failed: {e}")))?;

        let height = app.get_height();
<<<<<<< HEAD
        
        // Optionally persist to disk based on configuration
        if self.config.persist_interval > 0 && height % self.config.persist_interval == 0 {
=======

        // Optionally persist to disk based on configuration
        if self.config.persist_interval > 0 && height.is_multiple_of(self.config.persist_interval) {
>>>>>>> e7e96cd5
            // TODO: Implement snapshot persistence
            info!("Persisting snapshot at height {}", height);
        }

        // Calculate retain height based on configuration
        let retain_height = if self.config.retain_blocks > 0 {
            height.saturating_sub(self.config.retain_blocks) as i64
        } else {
            0 // Retain all blocks
        };

        Ok(Response::new(CommitResponse { retain_height }))
    }

    /// ListSnapshots returns available snapshots
    async fn list_snapshots(
        &self,
        _request: Request<ListSnapshotsRequest>,
    ) -> std::result::Result<Response<ListSnapshotsResponse>, Status> {
        debug!("ABCI ListSnapshots");

        // TODO: Implement snapshot support
        Ok(Response::new(ListSnapshotsResponse { snapshots: vec![] }))
    }

    /// OfferSnapshot is called when a snapshot is available from peers
    async fn offer_snapshot(
        &self,
        request: Request<OfferSnapshotRequest>,
    ) -> std::result::Result<Response<OfferSnapshotResponse>, Status> {
        let req = request.into_inner();
        debug!(
            "ABCI OfferSnapshot: height={}",
            req.snapshot.as_ref().map(|s| s.height).unwrap_or(0)
        );

        // TODO: Implement snapshot support
        Ok(Response::new(OfferSnapshotResponse {
            result: OfferSnapshotResult::Reject.into(),
        }))
    }

    /// LoadSnapshotChunk loads a chunk of a snapshot
    async fn load_snapshot_chunk(
        &self,
        request: Request<LoadSnapshotChunkRequest>,
    ) -> std::result::Result<Response<LoadSnapshotChunkResponse>, Status> {
        let req = request.into_inner();
        debug!(
            "ABCI LoadSnapshotChunk: height={}, format={}, chunk={}",
            req.height, req.format, req.chunk
        );

        // TODO: Implement snapshot support
        Ok(Response::new(LoadSnapshotChunkResponse { chunk: vec![] }))
    }

    /// ApplySnapshotChunk applies a chunk of a snapshot
    async fn apply_snapshot_chunk(
        &self,
        request: Request<ApplySnapshotChunkRequest>,
    ) -> std::result::Result<Response<ApplySnapshotChunkResponse>, Status> {
        let req = request.into_inner();
        debug!("ABCI ApplySnapshotChunk: {} bytes", req.chunk.len());

        // TODO: Implement snapshot support
        Ok(Response::new(ApplySnapshotChunkResponse {
            result: ApplySnapshotChunkResult::AbortResult.into(),
            refetch_chunks: vec![],
            reject_senders: vec![],
        }))
    }

    /// PrepareProposal allows the application to modify transactions before proposing a block
    async fn prepare_proposal(
        &self,
        request: Request<PrepareProposalRequest>,
    ) -> std::result::Result<Response<PrepareProposalResponse>, Status> {
        let req = request.into_inner();
        info!(
            "ABCI PrepareProposal: height={}, {} txs, max_bytes={}",
            req.height,
            req.txs.len(),
            req.max_tx_bytes
        );

        // For now, just return the same transactions
        // TODO: Implement transaction reordering, filtering, and addition
        let txs = req.txs;

        Ok(Response::new(PrepareProposalResponse { txs }))
    }

    /// ProcessProposal allows the application to validate a proposed block
    async fn process_proposal(
        &self,
        request: Request<ProcessProposalRequest>,
    ) -> std::result::Result<Response<ProcessProposalResponse>, Status> {
        let req = request.into_inner();
        info!(
            "ABCI ProcessProposal: height={}, {} txs, proposer={}",
            req.height,
            req.txs.len(),
            hex::encode(&req.proposer_address)
        );

        // Basic validation
        // TODO: Implement full proposal validation via WASI modules
        let _app = self.app.write().await;

        // For now, accept all valid proposals
        let status = ProcessProposalStatus::AcceptProposal;

        Ok(Response::new(ProcessProposalResponse {
            status: status.into(),
        }))
    }

    /// ExtendVote allows applications to include additional data in precommit votes
    async fn extend_vote(
        &self,
        request: Request<ExtendVoteRequest>,
    ) -> std::result::Result<Response<ExtendVoteResponse>, Status> {
        let req = request.into_inner();
        debug!("ABCI ExtendVote: height={}", req.height);

        // TODO: Implement vote extensions when needed
        Ok(Response::new(ExtendVoteResponse {
            vote_extension: vec![],
        }))
    }

    /// VerifyVoteExtension verifies application-specific vote extension data
    async fn verify_vote_extension(
        &self,
        request: Request<VerifyVoteExtensionRequest>,
    ) -> std::result::Result<Response<VerifyVoteExtensionResponse>, Status> {
        let req = request.into_inner();
        debug!(
            "ABCI VerifyVoteExtension: height={}, validator={}",
            req.height,
            hex::encode(&req.validator_address)
        );

        // TODO: Implement vote extension verification when needed
        Ok(Response::new(VerifyVoteExtensionResponse {
            status: VerifyVoteExtensionStatus::AcceptVote.into(),
        }))
    }

    /// BeginBlock signals the beginning of a new block
    async fn begin_block(
        &self,
        request: Request<BeginBlockRequest>,
    ) -> std::result::Result<Response<BeginBlockResponse>, Status> {
        let req = request.into_inner();
        let header = req.header.ok_or_else(|| Status::invalid_argument("Missing block header"))?;
        
        info!(
            "ABCI BeginBlock: height={}, time={}, proposer={}",
            header.height,
            header.time.as_ref().map(|t| t.seconds).unwrap_or(0),
            hex::encode(&header.proposer_address)
        );

        let mut app = self.app.write().await;
        
        // Set block context
        let block_time = header.time.as_ref().map(|t| t.seconds as u64).unwrap_or(0);
        app.begin_block(header.height as u64, block_time, header.chain_id.clone())
            .map_err(|e| Status::internal(format!("BeginBlock failed: {}", e)))?;
        
        // Process evidence
        for evidence in req.byzantine_validators {
            warn!("Evidence of byzantine validator: {:?}", evidence);
            // TODO: Process evidence when implemented
        }
        
        // TODO: Get events from BeginBlock processing
        let events = vec![];
        
        Ok(Response::new(BeginBlockResponse {
            events: convert_events(events),
        }))
    }
    
    /// DeliverTx executes a transaction
    async fn deliver_tx(
        &self,
        request: Request<DeliverTxRequest>,
    ) -> std::result::Result<Response<DeliverTxResponse>, Status> {
        let req = request.into_inner();
        debug!("ABCI DeliverTx: {} bytes", req.tx.len());
        
        let mut app = self.app.write().await;
        let result = app.deliver_tx(&req.tx)
            .map_err(|e| Status::internal(format!("DeliverTx failed: {}", e)))?;
        
        Ok(Response::new(DeliverTxResponse {
            code: result.code,
            data: vec![],
            log: result.log,
            info: String::new(),
            gas_wanted: result.gas_wanted as i64,
            gas_used: result.gas_used as i64,
            events: convert_events(result.events),
            codespace: String::new(),
        }))
    }
    
    /// EndBlock signals the end of a block
    async fn end_block(
        &self,
        request: Request<EndBlockRequest>,
    ) -> std::result::Result<Response<EndBlockResponse>, Status> {
        let req = request.into_inner();
        info!("ABCI EndBlock: height={}", req.height);
        
        let mut app = self.app.write().await;
        
        // End block processing
        app.end_block()
            .map_err(|e| Status::internal(format!("EndBlock failed: {}", e)))?;
        
        // TODO: Get events from end block processing
        let events = vec![];
        
        // TODO: Get validator updates and consensus param updates from modules
        let validator_updates = vec![];
        let consensus_param_updates = None;
        
        Ok(Response::new(EndBlockResponse {
            validator_updates,
            consensus_param_updates,
            events: convert_events(events),
        }))
    }
    
    /// FinalizeBlock delivers a decided block to the application
    async fn finalize_block(
        &self,
        request: Request<FinalizeBlockRequest>,
    ) -> std::result::Result<Response<FinalizeBlockResponse>, Status> {
        let req = request.into_inner();
        info!(
            "ABCI FinalizeBlock: height={}, {} txs, time={}",
            req.height,
            req.txs.len(),
            req.time.as_ref().map(|t| t.seconds).unwrap_or(0)
        );

        let mut app = self.app.write().await;

        // Convert timestamp
        let block_time = req.time.as_ref().map(|t| t.seconds as u64).unwrap_or(0);

        // Process the block
        let tx_results = app
            .finalize_block(req.height as u64, block_time, req.txs)
            .map_err(|e| Status::internal(format!("FinalizeBlock failed: {e}")))?;

        // Convert transaction results
        let tx_results = tx_results
            .into_iter()
            .map(|result| ExecTxResult {
                code: result.code,
                data: vec![],
                log: result.log,
                info: String::new(),
                gas_wanted: result.gas_wanted as i64,
                gas_used: result.gas_used as i64,
                events: convert_events(result.events),
                codespace: String::new(),
            })
            .collect();

        // TODO: Handle validator updates and consensus param updates

        Ok(Response::new(FinalizeBlockResponse {
            events: vec![],
            tx_results,
            validator_updates: vec![],
            consensus_param_updates: None,
            app_hash: app.get_last_app_hash().to_vec(),
        }))
    }
}

/// Convert internal events to ABCI events
fn convert_events(events: Vec<Event>) -> Vec<abci::Event> {
    events
        .into_iter()
        .map(|event| {
            abci::Event {
                r#type: event.event_type,
                attributes: event
                    .attributes
                    .into_iter()
                    .map(|attr| {
                        abci::EventAttribute {
                            key: attr.key,
                            value: attr.value,
                            index: true, // Index all attributes for now
                        }
                    })
                    .collect(),
            }
        })
        .collect()
}

/// ABCI++ Server Builder
pub struct AbciServerBuilder {
    app: Option<BaseApp>,
    chain_id: Option<String>,
    address: String,
}

impl AbciServerBuilder {
    /// Create a new ABCI server builder
    pub fn new() -> Self {
        Self {
            app: None,
            chain_id: None,
            address: "127.0.0.1:26658".to_string(), // Default ABCI port
        }
    }

    /// Set the base application
    pub fn with_app(mut self, app: BaseApp) -> Self {
        self.app = Some(app);
        self
    }

    /// Set the chain ID
    pub fn with_chain_id(mut self, chain_id: String) -> Self {
        self.chain_id = Some(chain_id);
        self
    }

    /// Set the server address
    pub fn with_address(mut self, address: String) -> Self {
        self.address = address;
        self
    }

    /// Build and start the server
    pub async fn build_and_start(self) -> Result<()> {
        let app = self
            .app
            .ok_or_else(|| AbciError::InvalidRequest("BaseApp not provided".to_string()))?;
        let chain_id = self
            .chain_id
            .ok_or_else(|| AbciError::InvalidRequest("Chain ID not provided".to_string()))?;

        let server = AbciServer::new(app, chain_id);
        server.start(&self.address).await
    }
}

impl Default for AbciServerBuilder {
    fn default() -> Self {
        Self::new()
    }
}

#[cfg(test)]
mod tests {
    use super::*;
    use crate::config::AbciConfig;

    #[tokio::test]
    async fn test_abci_server_creation() {
        let app = BaseApp::new("test-app".to_string()).expect("Failed to create BaseApp");
        let server = AbciServer::new(app, "test-chain".to_string());
        assert_eq!(server.chain_id, "test-chain");
        assert_eq!(server.initial_height, 1);
    }
    
    #[tokio::test]
    async fn test_abci_server_with_config() {
        let app = BaseApp::new("test-app".to_string()).expect("Failed to create BaseApp");
        let config = AbciConfig {
            listen_address: "tcp://127.0.0.1:26658".to_string(),
            grpc_address: Some("127.0.0.1:9090".to_string()),
            max_connections: 5,
            flush_interval: 50,
            persist_interval: 10,
            retain_blocks: 100,
        };
        let server = AbciServer::with_config(app, "test-chain".to_string(), config.clone());
        assert_eq!(server.chain_id, "test-chain");
        assert_eq!(server.config.retain_blocks, 100);
    }

    #[tokio::test]
    async fn test_abci_server_with_config() {
        let app = BaseApp::new("test-app".to_string()).expect("Failed to create BaseApp");
        let config = AbciConfig {
            listen_address: "tcp://127.0.0.1:26658".to_string(),
            grpc_address: Some("127.0.0.1:9090".to_string()),
            max_connections: 5,
            flush_interval: 50,
            persist_interval: 10,
            retain_blocks: 100,
            chain_id: "test-chain".to_string(),
        };
        let server = AbciServer::with_config(app, "test-chain".to_string(), config.clone());
        assert_eq!(server.chain_id, "test-chain");
        assert_eq!(server.config.retain_blocks, 100);
    }

    #[tokio::test]
    async fn test_echo() {
        let app = BaseApp::new("test-app".to_string()).expect("Failed to create BaseApp");
        let server = AbciServer::new(app, "test-chain".to_string());

        let request = Request::new(EchoRequest {
            message: "hello".to_string(),
        });

        let response = server.echo(request).await.unwrap();
        assert_eq!(response.into_inner().message, "hello");
    }

    #[tokio::test]
    async fn test_info() {
        let app = BaseApp::new("test-app".to_string()).expect("Failed to create BaseApp");
        let server = AbciServer::new(app, "test-chain".to_string());

        let request = Request::new(InfoRequest {});
        let response = server.info(request).await.unwrap();
        let info = response.into_inner();

        assert_eq!(info.data, "helium");
        assert_eq!(info.app_version, 1);
        assert_eq!(info.last_block_height, 0);
    }
<<<<<<< HEAD
    
=======

>>>>>>> e7e96cd5
    #[tokio::test]
    async fn test_init_chain() {
        let app = BaseApp::new("test-app".to_string()).expect("Failed to create BaseApp");
        let server = AbciServer::new(app, "test-chain".to_string());
<<<<<<< HEAD
        
=======

>>>>>>> e7e96cd5
        let request = Request::new(InitChainRequest {
            time: None,
            chain_id: "test-chain".to_string(),
            consensus_params: None,
            validators: vec![],
            app_state_bytes: vec![],
            initial_height: 1,
        });
<<<<<<< HEAD
        
=======

>>>>>>> e7e96cd5
        let response = server.init_chain(request).await.unwrap();
        let result = response.into_inner();
        assert!(result.validators.is_empty());
    }
<<<<<<< HEAD
    
=======

>>>>>>> e7e96cd5
    #[tokio::test]
    async fn test_init_chain_wrong_chain_id() {
        let app = BaseApp::new("test-app".to_string()).expect("Failed to create BaseApp");
        let server = AbciServer::new(app, "test-chain".to_string());
<<<<<<< HEAD
        
=======

>>>>>>> e7e96cd5
        let request = Request::new(InitChainRequest {
            time: None,
            chain_id: "wrong-chain".to_string(),
            consensus_params: None,
            validators: vec![],
            app_state_bytes: vec![],
            initial_height: 1,
        });
<<<<<<< HEAD
        
        let response = server.init_chain(request).await;
        assert!(response.is_err());
    }
    
=======

        let response = server.init_chain(request).await;
        assert!(response.is_err());
    }

>>>>>>> e7e96cd5
    #[tokio::test]
    async fn test_check_tx() {
        let app = BaseApp::new("test-app".to_string()).expect("Failed to create BaseApp");
        let server = AbciServer::new(app, "test-chain".to_string());
<<<<<<< HEAD
        
=======

>>>>>>> e7e96cd5
        let request = Request::new(CheckTxRequest {
            tx: vec![1, 2, 3, 4],
            r#type: 0,
        });
<<<<<<< HEAD
        
        let response = server.check_tx(request).await.unwrap();
        let result = response.into_inner();
        // Basic validation should pass for now
        assert_eq!(result.code, 0);
    }
    
=======

        let response = server.check_tx(request).await.unwrap();
        let result = response.into_inner();
        // Without a valid tx_decoder module, invalid transactions will fail
        // The test transaction [1, 2, 3, 4] is not a valid encoded transaction
        assert_eq!(result.code, 1);
        assert!(result.log.contains("no messages") || result.log.contains("decode failed"));
    }

>>>>>>> e7e96cd5
    #[tokio::test]
    async fn test_query() {
        let app = BaseApp::new("test-app".to_string()).expect("Failed to create BaseApp");
        let server = AbciServer::new(app, "test-chain".to_string());
<<<<<<< HEAD
        
=======

>>>>>>> e7e96cd5
        let request = Request::new(QueryRequest {
            data: vec![],
            path: "/app/version".to_string(),
            height: 0,
            prove: false,
        });
<<<<<<< HEAD
        
=======

>>>>>>> e7e96cd5
        let response = server.query(request).await.unwrap();
        let result = response.into_inner();
        assert_eq!(result.code, 0);
    }
<<<<<<< HEAD
    
    #[tokio::test] 
    async fn test_query_invalid_path() {
        let app = BaseApp::new("test-app".to_string()).expect("Failed to create BaseApp");
        let server = AbciServer::new(app, "test-chain".to_string());
        
=======

    #[tokio::test]
    async fn test_query_invalid_path() {
        let app = BaseApp::new("test-app".to_string()).expect("Failed to create BaseApp");
        let server = AbciServer::new(app, "test-chain".to_string());

>>>>>>> e7e96cd5
        let request = Request::new(QueryRequest {
            data: vec![],
            path: "".to_string(),
            height: 0,
            prove: false,
        });
<<<<<<< HEAD
        
        let response = server.query(request).await;
        assert!(response.is_err());
    }
    
=======

        let response = server.query(request).await;
        assert!(response.is_err());
    }

>>>>>>> e7e96cd5
    #[tokio::test]
    async fn test_error_codes() {
        assert_eq!(AbciError::InvalidTransaction("test".to_string()).code(), 1);
        assert_eq!(AbciError::InsufficientFees("test".to_string()).code(), 2);
        assert_eq!(AbciError::InvalidSequence("test".to_string()).code(), 3);
        assert_eq!(AbciError::UnknownRequest("test".to_string()).code(), 4);
        assert_eq!(AbciError::InternalError("test".to_string()).code(), 99);
<<<<<<< HEAD
        assert_eq!(AbciError::BaseApp(helium_baseapp::BaseAppError::InvalidTx("test".to_string())).code(), 100);
=======
        assert_eq!(
            AbciError::BaseApp(helium_baseapp::BaseAppError::InvalidTx("test".to_string())).code(),
            100
        );
>>>>>>> e7e96cd5
    }
}

/// Handle ABCI connection - placeholder for TCP connection handling
async fn handle_abci_connection(
<<<<<<< HEAD
    server: AbciServer,
    mut stream: tokio::net::TcpStream,
    peer_addr: std::net::SocketAddr,
) -> Result<()> {
    info!("New ABCI connection from {}", peer_addr);
    
=======
    _server: AbciServer,
    _stream: tokio::net::TcpStream,
    peer_addr: std::net::SocketAddr,
) -> Result<()> {
    info!("New ABCI connection from {}", peer_addr);

>>>>>>> e7e96cd5
    // TODO: Implement actual ABCI wire protocol handling
    // This would involve:
    // 1. Reading length-prefixed messages
    // 2. Decoding ABCI requests
    // 3. Routing to appropriate methods
    // 4. Encoding and sending responses
<<<<<<< HEAD
    
    // For now, we're using gRPC via tonic, so this is a placeholder
    
=======

    // For now, we're using gRPC via tonic, so this is a placeholder

>>>>>>> e7e96cd5
    Ok(())
}<|MERGE_RESOLUTION|>--- conflicted
+++ resolved
@@ -9,8 +9,7 @@
 use tokio::net::TcpListener;
 use tokio::sync::RwLock;
 use tonic::{transport::Server, Request, Response, Status};
-use tokio::net::TcpListener;
-use tokio::io::{AsyncReadExt, AsyncWriteExt};
+// use tokio::io::{AsyncReadExt, AsyncWriteExt};
 // use prost_types::Any;
 
 use helium_baseapp::{BaseApp, Event};
@@ -37,43 +36,23 @@
     /// Codec error
     #[error("Codec error: {0}")]
     CodecError(String),
-<<<<<<< HEAD
-    
+
     /// Invalid transaction
     #[error("Invalid transaction: {0}")]
     InvalidTransaction(String),
-    
+
     /// Insufficient fees
     #[error("Insufficient fees: {0}")]
     InsufficientFees(String),
-    
+
     /// Invalid sequence
     #[error("Invalid sequence: {0}")]
     InvalidSequence(String),
-    
+
     /// Unknown request
     #[error("Unknown request: {0}")]
     UnknownRequest(String),
-    
-=======
-
-    /// Invalid transaction
-    #[error("Invalid transaction: {0}")]
-    InvalidTransaction(String),
-
-    /// Insufficient fees
-    #[error("Insufficient fees: {0}")]
-    InsufficientFees(String),
-
-    /// Invalid sequence
-    #[error("Invalid sequence: {0}")]
-    InvalidSequence(String),
-
-    /// Unknown request
-    #[error("Unknown request: {0}")]
-    UnknownRequest(String),
-
->>>>>>> e7e96cd5
+
     /// Internal error
     #[error("Internal error: {0}")]
     InternalError(String),
@@ -124,11 +103,7 @@
     pub fn new(app: BaseApp, chain_id: String) -> Self {
         Self::with_config(app, chain_id, AbciConfig::default())
     }
-<<<<<<< HEAD
-    
-=======
-
->>>>>>> e7e96cd5
+
     /// Create a new ABCI++ server with configuration
     pub fn with_config(app: BaseApp, chain_id: String, config: AbciConfig) -> Self {
         Self {
@@ -155,50 +130,11 @@
 
         Ok(())
     }
-<<<<<<< HEAD
-    
-=======
-
->>>>>>> e7e96cd5
+
     /// Start the ABCI server with TCP connection handling
     pub async fn start_abci_server(
         app: Arc<RwLock<BaseApp>>,
         config: &AbciConfig,
-<<<<<<< HEAD
-    ) -> Result<()> {
-        let server = AbciServer {
-            app,
-            chain_id: "helium-1".to_string(), // TODO: Get from config
-            initial_height: 1,
-            config: config.clone(),
-        };
-        
-        // Parse listen address
-        let addr = config.listen_address
-            .strip_prefix("tcp://")
-            .unwrap_or(&config.listen_address)
-            .parse()
-            .map_err(|e| AbciError::ServerError(format!("Invalid address: {}", e)))?;
-        
-        let listener = TcpListener::bind(addr).await
-            .map_err(|e| AbciError::ServerError(format!("Failed to bind: {}", e)))?;
-        
-        info!("ABCI server listening on {}", addr);
-        
-        // Accept connections
-        loop {
-            let (stream, peer_addr) = listener.accept().await
-                .map_err(|e| AbciError::ServerError(format!("Accept failed: {}", e)))?;
-            
-            let server_clone = server.clone();
-            
-            tokio::spawn(async move {
-                if let Err(e) = handle_abci_connection(server_clone, stream, peer_addr).await {
-                    error!("ABCI connection error from {}: {}", peer_addr, e);
-                }
-            });
-        }
-=======
         mut shutdown_rx: tokio::sync::oneshot::Receiver<()>,
     ) -> Result<()> {
         let server = AbciServer {
@@ -253,7 +189,6 @@
 
         info!("ABCI server shutdown complete");
         Ok(())
->>>>>>> e7e96cd5
     }
 }
 
@@ -383,11 +318,7 @@
                 "app" => {
                     // Application-specific queries
                     app.query(req.path, &req.data, req.height as u64, req.prove)
-<<<<<<< HEAD
-                        .map_err(|e| Status::internal(format!("Query failed: {}", e)))?
-=======
                         .map_err(|e| Status::internal(format!("Query failed: {e}")))?
->>>>>>> e7e96cd5
                 }
                 "store" => {
                     // Direct store queries
@@ -403,11 +334,7 @@
                 "custom" => {
                     // Custom application queries
                     app.query(req.path, &req.data, req.height as u64, req.prove)
-<<<<<<< HEAD
-                        .map_err(|e| Status::internal(format!("Query failed: {}", e)))?
-=======
                         .map_err(|e| Status::internal(format!("Query failed: {e}")))?
->>>>>>> e7e96cd5
                 }
                 _ => {
                     return Err(Status::unimplemented(format!(
@@ -425,17 +352,9 @@
             index: 0,
             key: req.data,
             value: response.value,
-<<<<<<< HEAD
-            proof_ops: response.proof.map(|p| {
-                // TODO: Convert proof to ProofOps when merkle proofs are implemented
-                abci::ProofOps {
-                    ops: vec![],
-                }
-=======
             proof_ops: response.proof.map(|_p| {
                 // TODO: Convert proof to ProofOps when merkle proofs are implemented
                 abci::ProofOps { ops: vec![] }
->>>>>>> e7e96cd5
             }),
             height: response.height as i64,
             codespace: String::new(),
@@ -480,15 +399,9 @@
             .map_err(|e| Status::internal(format!("Commit failed: {e}")))?;
 
         let height = app.get_height();
-<<<<<<< HEAD
-        
-        // Optionally persist to disk based on configuration
-        if self.config.persist_interval > 0 && height % self.config.persist_interval == 0 {
-=======
 
         // Optionally persist to disk based on configuration
         if self.config.persist_interval > 0 && height.is_multiple_of(self.config.persist_interval) {
->>>>>>> e7e96cd5
             // TODO: Implement snapshot persistence
             info!("Persisting snapshot at height {}", height);
         }
@@ -639,94 +552,6 @@
         }))
     }
 
-    /// BeginBlock signals the beginning of a new block
-    async fn begin_block(
-        &self,
-        request: Request<BeginBlockRequest>,
-    ) -> std::result::Result<Response<BeginBlockResponse>, Status> {
-        let req = request.into_inner();
-        let header = req.header.ok_or_else(|| Status::invalid_argument("Missing block header"))?;
-        
-        info!(
-            "ABCI BeginBlock: height={}, time={}, proposer={}",
-            header.height,
-            header.time.as_ref().map(|t| t.seconds).unwrap_or(0),
-            hex::encode(&header.proposer_address)
-        );
-
-        let mut app = self.app.write().await;
-        
-        // Set block context
-        let block_time = header.time.as_ref().map(|t| t.seconds as u64).unwrap_or(0);
-        app.begin_block(header.height as u64, block_time, header.chain_id.clone())
-            .map_err(|e| Status::internal(format!("BeginBlock failed: {}", e)))?;
-        
-        // Process evidence
-        for evidence in req.byzantine_validators {
-            warn!("Evidence of byzantine validator: {:?}", evidence);
-            // TODO: Process evidence when implemented
-        }
-        
-        // TODO: Get events from BeginBlock processing
-        let events = vec![];
-        
-        Ok(Response::new(BeginBlockResponse {
-            events: convert_events(events),
-        }))
-    }
-    
-    /// DeliverTx executes a transaction
-    async fn deliver_tx(
-        &self,
-        request: Request<DeliverTxRequest>,
-    ) -> std::result::Result<Response<DeliverTxResponse>, Status> {
-        let req = request.into_inner();
-        debug!("ABCI DeliverTx: {} bytes", req.tx.len());
-        
-        let mut app = self.app.write().await;
-        let result = app.deliver_tx(&req.tx)
-            .map_err(|e| Status::internal(format!("DeliverTx failed: {}", e)))?;
-        
-        Ok(Response::new(DeliverTxResponse {
-            code: result.code,
-            data: vec![],
-            log: result.log,
-            info: String::new(),
-            gas_wanted: result.gas_wanted as i64,
-            gas_used: result.gas_used as i64,
-            events: convert_events(result.events),
-            codespace: String::new(),
-        }))
-    }
-    
-    /// EndBlock signals the end of a block
-    async fn end_block(
-        &self,
-        request: Request<EndBlockRequest>,
-    ) -> std::result::Result<Response<EndBlockResponse>, Status> {
-        let req = request.into_inner();
-        info!("ABCI EndBlock: height={}", req.height);
-        
-        let mut app = self.app.write().await;
-        
-        // End block processing
-        app.end_block()
-            .map_err(|e| Status::internal(format!("EndBlock failed: {}", e)))?;
-        
-        // TODO: Get events from end block processing
-        let events = vec![];
-        
-        // TODO: Get validator updates and consensus param updates from modules
-        let validator_updates = vec![];
-        let consensus_param_updates = None;
-        
-        Ok(Response::new(EndBlockResponse {
-            validator_updates,
-            consensus_param_updates,
-            events: convert_events(events),
-        }))
-    }
-    
     /// FinalizeBlock delivers a decided block to the application
     async fn finalize_block(
         &self,
@@ -867,22 +692,6 @@
         assert_eq!(server.chain_id, "test-chain");
         assert_eq!(server.initial_height, 1);
     }
-    
-    #[tokio::test]
-    async fn test_abci_server_with_config() {
-        let app = BaseApp::new("test-app".to_string()).expect("Failed to create BaseApp");
-        let config = AbciConfig {
-            listen_address: "tcp://127.0.0.1:26658".to_string(),
-            grpc_address: Some("127.0.0.1:9090".to_string()),
-            max_connections: 5,
-            flush_interval: 50,
-            persist_interval: 10,
-            retain_blocks: 100,
-        };
-        let server = AbciServer::with_config(app, "test-chain".to_string(), config.clone());
-        assert_eq!(server.chain_id, "test-chain");
-        assert_eq!(server.config.retain_blocks, 100);
-    }
 
     #[tokio::test]
     async fn test_abci_server_with_config() {
@@ -927,20 +736,12 @@
         assert_eq!(info.app_version, 1);
         assert_eq!(info.last_block_height, 0);
     }
-<<<<<<< HEAD
-    
-=======
-
->>>>>>> e7e96cd5
+
     #[tokio::test]
     async fn test_init_chain() {
         let app = BaseApp::new("test-app".to_string()).expect("Failed to create BaseApp");
         let server = AbciServer::new(app, "test-chain".to_string());
-<<<<<<< HEAD
-        
-=======
-
->>>>>>> e7e96cd5
+
         let request = Request::new(InitChainRequest {
             time: None,
             chain_id: "test-chain".to_string(),
@@ -949,29 +750,17 @@
             app_state_bytes: vec![],
             initial_height: 1,
         });
-<<<<<<< HEAD
-        
-=======
-
->>>>>>> e7e96cd5
+
         let response = server.init_chain(request).await.unwrap();
         let result = response.into_inner();
         assert!(result.validators.is_empty());
     }
-<<<<<<< HEAD
-    
-=======
-
->>>>>>> e7e96cd5
+
     #[tokio::test]
     async fn test_init_chain_wrong_chain_id() {
         let app = BaseApp::new("test-app".to_string()).expect("Failed to create BaseApp");
         let server = AbciServer::new(app, "test-chain".to_string());
-<<<<<<< HEAD
-        
-=======
-
->>>>>>> e7e96cd5
+
         let request = Request::new(InitChainRequest {
             time: None,
             chain_id: "wrong-chain".to_string(),
@@ -980,41 +769,20 @@
             app_state_bytes: vec![],
             initial_height: 1,
         });
-<<<<<<< HEAD
-        
+
         let response = server.init_chain(request).await;
         assert!(response.is_err());
     }
-    
-=======
-
-        let response = server.init_chain(request).await;
-        assert!(response.is_err());
-    }
-
->>>>>>> e7e96cd5
+
     #[tokio::test]
     async fn test_check_tx() {
         let app = BaseApp::new("test-app".to_string()).expect("Failed to create BaseApp");
         let server = AbciServer::new(app, "test-chain".to_string());
-<<<<<<< HEAD
-        
-=======
-
->>>>>>> e7e96cd5
+
         let request = Request::new(CheckTxRequest {
             tx: vec![1, 2, 3, 4],
             r#type: 0,
         });
-<<<<<<< HEAD
-        
-        let response = server.check_tx(request).await.unwrap();
-        let result = response.into_inner();
-        // Basic validation should pass for now
-        assert_eq!(result.code, 0);
-    }
-    
-=======
 
         let response = server.check_tx(request).await.unwrap();
         let result = response.into_inner();
@@ -1024,65 +792,39 @@
         assert!(result.log.contains("no messages") || result.log.contains("decode failed"));
     }
 
->>>>>>> e7e96cd5
     #[tokio::test]
     async fn test_query() {
         let app = BaseApp::new("test-app".to_string()).expect("Failed to create BaseApp");
         let server = AbciServer::new(app, "test-chain".to_string());
-<<<<<<< HEAD
-        
-=======
-
->>>>>>> e7e96cd5
+
         let request = Request::new(QueryRequest {
             data: vec![],
             path: "/app/version".to_string(),
             height: 0,
             prove: false,
         });
-<<<<<<< HEAD
-        
-=======
-
->>>>>>> e7e96cd5
+
         let response = server.query(request).await.unwrap();
         let result = response.into_inner();
         assert_eq!(result.code, 0);
     }
-<<<<<<< HEAD
-    
-    #[tokio::test] 
+
+    #[tokio::test]
     async fn test_query_invalid_path() {
         let app = BaseApp::new("test-app".to_string()).expect("Failed to create BaseApp");
         let server = AbciServer::new(app, "test-chain".to_string());
-        
-=======
-
-    #[tokio::test]
-    async fn test_query_invalid_path() {
-        let app = BaseApp::new("test-app".to_string()).expect("Failed to create BaseApp");
-        let server = AbciServer::new(app, "test-chain".to_string());
-
->>>>>>> e7e96cd5
+
         let request = Request::new(QueryRequest {
             data: vec![],
             path: "".to_string(),
             height: 0,
             prove: false,
         });
-<<<<<<< HEAD
-        
+
         let response = server.query(request).await;
         assert!(response.is_err());
     }
-    
-=======
-
-        let response = server.query(request).await;
-        assert!(response.is_err());
-    }
-
->>>>>>> e7e96cd5
+
     #[tokio::test]
     async fn test_error_codes() {
         assert_eq!(AbciError::InvalidTransaction("test".to_string()).code(), 1);
@@ -1090,48 +832,29 @@
         assert_eq!(AbciError::InvalidSequence("test".to_string()).code(), 3);
         assert_eq!(AbciError::UnknownRequest("test".to_string()).code(), 4);
         assert_eq!(AbciError::InternalError("test".to_string()).code(), 99);
-<<<<<<< HEAD
-        assert_eq!(AbciError::BaseApp(helium_baseapp::BaseAppError::InvalidTx("test".to_string())).code(), 100);
-=======
         assert_eq!(
             AbciError::BaseApp(helium_baseapp::BaseAppError::InvalidTx("test".to_string())).code(),
             100
         );
->>>>>>> e7e96cd5
     }
 }
 
 /// Handle ABCI connection - placeholder for TCP connection handling
 async fn handle_abci_connection(
-<<<<<<< HEAD
-    server: AbciServer,
-    mut stream: tokio::net::TcpStream,
-    peer_addr: std::net::SocketAddr,
-) -> Result<()> {
-    info!("New ABCI connection from {}", peer_addr);
-    
-=======
     _server: AbciServer,
     _stream: tokio::net::TcpStream,
     peer_addr: std::net::SocketAddr,
 ) -> Result<()> {
     info!("New ABCI connection from {}", peer_addr);
 
->>>>>>> e7e96cd5
     // TODO: Implement actual ABCI wire protocol handling
     // This would involve:
     // 1. Reading length-prefixed messages
     // 2. Decoding ABCI requests
     // 3. Routing to appropriate methods
     // 4. Encoding and sending responses
-<<<<<<< HEAD
-    
+
     // For now, we're using gRPC via tonic, so this is a placeholder
-    
-=======
-
-    // For now, we're using gRPC via tonic, so this is a placeholder
-
->>>>>>> e7e96cd5
+
     Ok(())
 }