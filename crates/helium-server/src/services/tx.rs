//! Transaction service implementation with state store integration
//!
//! This module provides a production-ready transaction service that integrates with
//! the state manager and BaseApp for real transaction processing and simulation.

use crate::grpc::{
    tx, ABCIMessageLog, Event, EventAttribute, GasInfo, Result_, StringAttribute, StringEvent, Tx,
    TxResponse,
};
use helium_baseapp::{BaseApp, TxResponse as BaseAppTxResponse};
use helium_store::{KVStore, StateManager, StoreError};
use helium_types::tx::{RawTx, TxDecodeError, TxDecoder};
use serde::{Deserialize, Serialize};
use std::sync::Arc;
use tokio::sync::RwLock;
use tonic::{Request, Response, Status};

/// Transaction service error types
#[derive(Debug, thiserror::Error)]
pub enum TxServiceError {
    #[error("store error: {0}")]
    StoreError(#[from] StoreError),

    #[error("transaction decode error: {0}")]
    DecodeError(#[from] TxDecodeError),

    #[error("invalid transaction: {0}")]
    InvalidTransaction(String),

    #[error("transaction not found: {0}")]
    TransactionNotFound(String),

    #[error("simulation failed: {0}")]
    SimulationFailed(String),

    #[error("broadcast failed: {0}")]
    BroadcastFailed(String),

    #[error("serialization error: {0}")]
    SerializationError(String),

    #[error("invalid hash format: {0}")]
    InvalidHash(String),

    #[error("baseapp error: {0}")]
    BaseAppError(String),
}

impl From<TxServiceError> for Status {
    fn from(err: TxServiceError) -> Self {
        match err {
            TxServiceError::StoreError(_) => Status::internal(err.to_string()),
            TxServiceError::DecodeError(_) => Status::invalid_argument(err.to_string()),
            TxServiceError::InvalidTransaction(_) => Status::invalid_argument(err.to_string()),
            TxServiceError::TransactionNotFound(_) => Status::not_found(err.to_string()),
            TxServiceError::SimulationFailed(_) => Status::failed_precondition(err.to_string()),
            TxServiceError::BroadcastFailed(_) => Status::aborted(err.to_string()),
            TxServiceError::SerializationError(_) => Status::internal(err.to_string()),
            TxServiceError::InvalidHash(_) => Status::invalid_argument(err.to_string()),
            TxServiceError::BaseAppError(_) => Status::internal(err.to_string()),
        }
    }
}

/// Production transaction service with state store integration
pub struct TxService {
    /// State manager for persistent storage
    state_manager: Arc<RwLock<StateManager>>,
    /// Base application for transaction processing
    base_app: Arc<RwLock<BaseApp>>,
    /// Configuration parameters
    config: TxConfig,
}

/// Transaction service configuration
#[derive(Debug, Clone)]
pub struct TxConfig {
    /// Maximum transaction size in bytes
    pub max_tx_size: usize,
    /// Default gas limit for simulation
    pub default_gas_limit: u64,
    /// Gas price for fee calculation
    pub gas_price: u64,
    /// Maximum number of transactions to return in queries
    pub max_tx_query_limit: usize,
    /// Enable transaction indexing
    pub enable_indexing: bool,
}

impl Default for TxConfig {
    fn default() -> Self {
        Self {
            max_tx_size: 1024 * 1024, // 1MB
            default_gas_limit: 200000,
            gas_price: 1,
            max_tx_query_limit: 100,
            enable_indexing: true,
        }
    }
}

/// Stored transaction information
#[derive(Debug, Clone, Serialize, Deserialize)]
pub struct StoredTransaction {
    /// Transaction hash
    pub hash: String,
    /// Block height where transaction was included
    pub height: i64,
    /// Transaction index in block
    pub index: u32,
    /// Raw transaction bytes
    pub tx_bytes: Vec<u8>,
    /// Transaction response
    pub tx_response: TxResponse,
    /// Timestamp
    pub timestamp: String,
}

impl TxService {
    /// Create a new transaction service
    pub fn new(
        state_manager: Arc<RwLock<StateManager>>,
        base_app: Arc<RwLock<BaseApp>>,
        config: TxConfig,
    ) -> Self {
        Self {
            state_manager,
            base_app,
            config,
        }
    }

    /// Create a new transaction service with default configuration
    pub fn with_defaults(
        state_manager: Arc<RwLock<StateManager>>,
        base_app: Arc<RwLock<BaseApp>>,
    ) -> Self {
        Self::new(state_manager, base_app, TxConfig::default())
    }

    /// Generate transaction hash from bytes
    fn generate_tx_hash(&self, tx_bytes: &[u8]) -> String {
        use sha2::{Digest, Sha256};

        let mut hasher = Sha256::new();
        hasher.update(tx_bytes);
        let result = hasher.finalize();
        hex::encode(result).to_uppercase()
    }

    /// Store transaction in persistent storage
    async fn store_transaction(&self, stored_tx: &StoredTransaction) -> Result<(), TxServiceError> {
        if !self.config.enable_indexing {
            return Ok(());
        }

        let mut state_manager = self.state_manager.write().await;
        let store = state_manager
            .get_store_mut("tx")
            .map_err(TxServiceError::StoreError)?;

        // Store by hash
        let hash_key = format!("tx_hash_{}", stored_tx.hash);
        let data = serde_json::to_vec(stored_tx)
            .map_err(|e| TxServiceError::SerializationError(e.to_string()))?;
        store
            .set(&hash_key.into_bytes(), &data)
            .map_err(TxServiceError::StoreError)?;

        // Store by height and index for block queries
        let height_key = format!("tx_height_{}_{}", stored_tx.height, stored_tx.index);
        store
            .set(&height_key.into_bytes(), stored_tx.hash.as_bytes())
            .map_err(TxServiceError::StoreError)?;

        // Commit changes
        state_manager.commit().map_err(TxServiceError::StoreError)?;

        Ok(())
    }

    /// Get stored transaction by hash
    async fn get_stored_transaction(
        &self,
        hash: &str,
    ) -> Result<Option<StoredTransaction>, TxServiceError> {
        let state_manager = self.state_manager.read().await;
        let store = state_manager
            .get_store("tx")
            .map_err(TxServiceError::StoreError)?;

        let hash_key = format!("tx_hash_{hash}");
        match store.get(hash_key.as_bytes()) {
            Ok(Some(data)) => {
                let stored_tx: StoredTransaction = serde_json::from_slice(&data)
                    .map_err(|e| TxServiceError::SerializationError(e.to_string()))?;
                Ok(Some(stored_tx))
            }
            Ok(None) => Ok(None),
            Err(e) => Err(TxServiceError::StoreError(e)),
        }
    }

    /// Simulate transaction execution
    async fn simulate_transaction(
        &self,
        tx_bytes: &[u8],
    ) -> Result<(GasInfo, Result_), TxServiceError> {
        if tx_bytes.len() > self.config.max_tx_size {
            return Err(TxServiceError::InvalidTransaction(format!(
                "transaction too large: {} bytes",
                tx_bytes.len()
            )));
        }

        // Decode transaction (simplified for now)
        let decoder = TxDecoder::new();
        let raw_tx = match decoder.decode_tx(tx_bytes) {
            Ok(tx) => tx,
            Err(e) => return Err(TxServiceError::DecodeError(e)),
        };

        // Estimate gas based on transaction complexity
        let estimated_gas = self.estimate_gas(&raw_tx);

        // For simulation, assume 75% of estimated gas is used
        let gas_used = (estimated_gas as f64 * 0.75) as u64;

        let gas_info = GasInfo {
            gas_wanted: estimated_gas,
            gas_used,
        };

        let result = Result_ {
            data: vec![], // Would contain result data in real implementation
            log: "simulation successful".to_string(),
<<<<<<< HEAD
            events: vec![Event {
                type_: "message".to_string(),
                attributes: vec![
                    EventAttribute {
                        key: "action".to_string(),
                        value: "/cosmos.bank.v1beta1.MsgSend".to_string(),
                        index: true,
                    },
                    EventAttribute {
                        key: "module".to_string(),
                        value: "bank".to_string(),
                        index: true,
                    },
                ],
            }],
=======
            events: vec![
                Event {
                    r#type: "message".to_string(),
                    attributes: vec![
                        EventAttribute {
                            key: "action".to_string(),
                            value: "/cosmos.bank.v1beta1.MsgSend".to_string(),
                            index: true,
                        },
                        EventAttribute {
                            key: "module".to_string(),
                            value: "bank".to_string(),
                            index: true,
                        },
                    ],
                },
            ],
>>>>>>> 0bed8b16
        };

        Ok((gas_info, result))
    }

    /// Estimate gas for a transaction
    fn estimate_gas(&self, raw_tx: &RawTx) -> u64 {
        // Basic gas estimation based on transaction size and complexity
        let base_gas = 21000; // Base transaction cost
        let size_gas = raw_tx.body.messages.len() as u64 * 10; // Per-message cost
        let signature_gas = raw_tx.signatures.len() as u64 * 1000; // Per-signature cost

        base_gas + size_gas + signature_gas
    }

    /// Process transaction through BaseApp
    async fn process_transaction(
        &self,
        tx_bytes: &[u8],
    ) -> Result<BaseAppTxResponse, TxServiceError> {
        let base_app = self.base_app.write().await;

        // Use BaseApp to process the transaction
        match base_app.check_tx(tx_bytes) {
            Ok(response) => Ok(response),
            Err(e) => Err(TxServiceError::BaseAppError(e.to_string())),
        }
    }

    /// Convert BaseApp response to gRPC response
    fn convert_tx_response(
        &self,
        response: &BaseAppTxResponse,
        hash: String,
        height: i64,
    ) -> TxResponse {
        TxResponse {
            height,
            txhash: hash,
            code: response.code,
            data: String::new(), // Would be base64 encoded data
            raw_log: response.log.clone(),
<<<<<<< HEAD
            logs: response
                .events
                .iter()
                .map(|event| ABCIMessageLog {
                    msg_index: 0, // Would be actual message index
                    log: String::new(),
                    events: vec![StringEvent {
                        type_: event.event_type.clone(),
                        attributes: event
                            .attributes
                            .iter()
                            .map(|attr| StringAttribute {
                                key: attr.key.clone(),
                                value: attr.value.clone(),
                            })
                            .collect(),
                    }],
                })
                .collect(),
=======
            logs: response.events.iter().map(|event| ABCIMessageLog {
                msg_index: 0, // Would be actual message index
                log: String::new(),
                events: vec![StringEvent {
                    r#type: event.r#type.clone(),
                    attributes: event.attributes.iter().map(|attr| StringAttribute {
                        key: attr.key.clone(),
                        value: attr.value.clone(),
                    }).collect(),
                }],
            }).collect(),
>>>>>>> 0bed8b16
            info: String::new(),
            gas_wanted: response.gas_wanted,
            gas_used: response.gas_used,
            tx: None, // Would contain decoded transaction
            timestamp: chrono::Utc::now().to_rfc3339(),
<<<<<<< HEAD
            events: response
                .events
                .iter()
                .map(|event| Event {
                    type_: event.event_type.clone(),
                    attributes: event
                        .attributes
                        .iter()
                        .map(|attr| EventAttribute {
                            key: attr.key.clone(),
                            value: attr.value.clone(),
                            index: true,
                        })
                        .collect(),
                })
                .collect(),
=======
            events: response.events.iter().map(|event| Event {
                r#type: event.r#type.clone(),
                attributes: event.attributes.iter().map(|attr| EventAttribute {
                    key: attr.key.clone(),
                    value: attr.value.clone(),
                    index: true,
                }).collect(),
            }).collect(),
>>>>>>> 0bed8b16
        }
    }

    /// Get transactions by height range
    #[allow(dead_code)]
    async fn get_transactions_by_height(
        &self,
        height: i64,
    ) -> Result<Vec<StoredTransaction>, TxServiceError> {
        let state_manager = self.state_manager.read().await;
        let store = state_manager
            .get_store("tx")
            .map_err(TxServiceError::StoreError)?;

        let mut transactions = Vec::new();
        let height_prefix = format!("tx_height_{height}_");

        for (_key, value) in store.prefix_iterator(height_prefix.as_bytes()) {
            let hash = String::from_utf8_lossy(&value).to_string();
            if let Some(stored_tx) = self.get_stored_transaction(&hash).await? {
                transactions.push(stored_tx);
            }
        }

        // Sort by transaction index
        transactions.sort_by(|a, b| a.index.cmp(&b.index));
        Ok(transactions)
    }

    /// Initialize transaction store for testing
    pub async fn initialize_for_testing(&self) -> Result<(), TxServiceError> {
        // Create some mock transactions for testing
        let mock_tx = StoredTransaction {
            hash: "ABCD1234567890".to_string(),
            height: 1000,
            index: 0,
            tx_bytes: vec![1, 2, 3, 4],
            tx_response: TxResponse {
                height: 1000,
                txhash: "ABCD1234567890".to_string(),
                code: 0,
                data: String::new(),
                raw_log: "transaction successful".to_string(),
                logs: vec![],
                info: String::new(),
                gas_wanted: 200000,
                gas_used: 150000,
                tx: None,
                timestamp: "2024-01-01T12:00:00Z".to_string(),
                events: vec![],
            },
            timestamp: "2024-01-01T12:00:00Z".to_string(),
        };

        self.store_transaction(&mock_tx).await?;
        Ok(())
    }
}

#[tonic::async_trait]
impl tx::Service for TxService {
    async fn simulate(
        &self,
        request: Request<tx::SimulateRequest>,
    ) -> Result<Response<tx::SimulateResponse>, Status> {
        let req = request.into_inner();

        let (gas_info, result) = match self.simulate_transaction(&req.tx_bytes).await {
            Ok(result) => result,
            Err(e) => return Err(e.into()),
        };

        Ok(Response::new(tx::SimulateResponse {
            gas_info: Some(gas_info),
            result: Some(result),
        }))
    }

    async fn get_tx(
        &self,
        request: Request<tx::GetTxRequest>,
    ) -> Result<Response<tx::GetTxResponse>, Status> {
        let req = request.into_inner();

        let stored_tx = match self.get_stored_transaction(&req.hash).await {
            Ok(Some(tx)) => tx,
            Ok(None) => return Err(Status::not_found("transaction not found")),
            Err(e) => return Err(e.into()),
        };

        // Convert stored transaction to response format
        let tx = Tx {
            body: None,         // Would be decoded transaction body
            auth_info: None,    // Would be decoded auth info
            signatures: vec![], // Would be decoded signatures
        };

        Ok(Response::new(tx::GetTxResponse {
            tx: Some(tx),
            tx_response: Some(stored_tx.tx_response),
        }))
    }

    async fn broadcast_tx(
        &self,
        request: Request<tx::BroadcastTxRequest>,
    ) -> Result<Response<tx::BroadcastTxResponse>, Status> {
        let req = request.into_inner();

        // Generate transaction hash
        let tx_hash = self.generate_tx_hash(&req.tx_bytes);

        // Process transaction through BaseApp
        let base_response = match self.process_transaction(&req.tx_bytes).await {
            Ok(response) => response,
            Err(e) => return Err(e.into()),
        };

        // Convert to gRPC response
        let current_height = 1000; // Would be actual chain height
        let tx_response = self.convert_tx_response(&base_response, tx_hash.clone(), current_height);

        // Store transaction for later retrieval
        let stored_tx = StoredTransaction {
            hash: tx_hash,
            height: current_height,
            index: 0, // Would be actual transaction index in block
            tx_bytes: req.tx_bytes,
            tx_response: tx_response.clone(),
            timestamp: chrono::Utc::now().to_rfc3339(),
        };

        if let Err(e) = self.store_transaction(&stored_tx).await {
            // Log error but don't fail the broadcast
            eprintln!("Failed to store transaction: {e}");
        }

        Ok(Response::new(tx::BroadcastTxResponse {
            tx_response: Some(tx_response),
        }))
    }

    async fn get_txs_event(
        &self,
        request: Request<tx::GetTxsEventRequest>,
    ) -> Result<Response<tx::GetTxsEventResponse>, Status> {
        let req = request.into_inner();

        // Simple implementation: return all stored transactions
        // In a real implementation, this would filter by events
        let state_manager = self.state_manager.read().await;
        let store = match state_manager.get_store("tx") {
            Ok(store) => store,
            Err(e) => return Err(Status::internal(e.to_string())),
        };

        let mut txs = Vec::new();
        let mut tx_responses = Vec::new();
        let mut count = 0;

        for (_key, value) in store.prefix_iterator(b"tx_hash_") {
            if count >= self.config.max_tx_query_limit {
                break;
            }

            if let Ok(stored_tx) = serde_json::from_slice::<StoredTransaction>(&value) {
                // Simple event filtering (in real implementation would parse events properly)
<<<<<<< HEAD
                let matches_events = req.events.is_empty()
                    || req.events.iter().any(|event_filter| {
                        stored_tx
                            .tx_response
                            .events
                            .iter()
                            .any(|event| event_filter.contains(&event.type_))
=======
                let matches_events = req.events.is_empty() || 
                    req.events.iter().any(|event_filter| {
                        stored_tx.tx_response.events.iter().any(|event| {
                            event_filter.contains(&event.r#type)
                        })
>>>>>>> 0bed8b16
                    });

                if matches_events {
                    txs.push(Tx {
                        body: None,
                        auth_info: None,
                        signatures: vec![],
                    });
                    tx_responses.push(stored_tx.tx_response);
                    count += 1;
                }
            }
        }

        Ok(Response::new(tx::GetTxsEventResponse {
            txs,
            tx_responses,
            pagination: None, // TODO: Implement proper pagination
        }))
    }
}

#[cfg(test)]
mod tests {
    use super::*;
    use crate::grpc::tx::Service as TxServiceTrait;
    use helium_baseapp::BaseApp;

    async fn create_test_service() -> TxService {
        let mut state_manager = StateManager::new_with_memstore();
        state_manager
            .register_namespace("tx".to_string(), false)
            .unwrap();
        let state_manager = Arc::new(RwLock::new(state_manager));
        let base_app = Arc::new(RwLock::new(BaseApp::new("test-app".to_string()).unwrap()));

        TxService::with_defaults(state_manager, base_app)
    }

    #[tokio::test]
    async fn test_transaction_hash_generation() {
        let service = create_test_service().await;

        let tx_bytes = vec![1, 2, 3, 4];
        let hash1 = service.generate_tx_hash(&tx_bytes);
        let hash2 = service.generate_tx_hash(&tx_bytes);

        // Same input should produce same hash
        assert_eq!(hash1, hash2);
        assert!(!hash1.is_empty());
    }

    #[tokio::test]
    async fn test_store_and_retrieve_transaction() {
        let service = create_test_service().await;

        let stored_tx = StoredTransaction {
            hash: "TEST123".to_string(),
            height: 100,
            index: 0,
            tx_bytes: vec![1, 2, 3],
            tx_response: TxResponse {
                height: 100,
                txhash: "TEST123".to_string(),
                code: 0,
                data: String::new(),
                raw_log: "success".to_string(),
                logs: vec![],
                info: String::new(),
                gas_wanted: 100000,
                gas_used: 75000,
                tx: None,
                timestamp: "2024-01-01T00:00:00Z".to_string(),
                events: vec![],
            },
            timestamp: "2024-01-01T00:00:00Z".to_string(),
        };

        // Store transaction
        service.store_transaction(&stored_tx).await.unwrap();

        // Retrieve transaction
        let retrieved = service
            .get_stored_transaction("TEST123")
            .await
            .unwrap()
            .unwrap();
        assert_eq!(retrieved.hash, stored_tx.hash);
        assert_eq!(retrieved.height, stored_tx.height);
    }

    #[tokio::test]
    async fn test_gas_estimation() {
        let service = create_test_service().await;

        let raw_tx = RawTx {
            body: helium_types::tx::TxBody {
                messages: vec![],
                memo: String::new(),
                timeout_height: 0,
            },
            auth_info: helium_types::tx::AuthInfo {
                signer_infos: vec![],
                fee: helium_types::tx::Fee {
                    amount: vec![],
                    gas_limit: 0,
                    payer: String::new(),
                    granter: String::new(),
                },
            },
            signatures: vec![vec![1; 64]], // 1 signature
        };

        let estimated_gas = service.estimate_gas(&raw_tx);

        // Should be base (21000) + messages (0*10) + signature (1*1000) = 22000
        assert_eq!(estimated_gas, 22000);
    }

    #[tokio::test]
    async fn test_tx_service_trait() {
        let service = create_test_service().await;

        // Create a valid JSON transaction for testing
        let test_tx = r#"{
            "body": {
                "messages": [],
                "memo": "",
                "timeout_height": 0
            },
            "auth_info": {
                "signer_infos": [],
                "fee": {
                    "amount": [],
                    "gas_limit": 200000,
                    "payer": "",
                    "granter": ""
                }
            },
            "signatures": []
        }"#;

        // Test simulation
        let request = Request::new(tx::SimulateRequest {
            tx_bytes: test_tx.as_bytes().to_vec(),
        });

        let response = service.simulate(request).await.unwrap();
        let sim_response = response.into_inner();

        assert!(sim_response.gas_info.is_some());
        assert!(sim_response.result.is_some());

        let gas_info = sim_response.gas_info.unwrap();
        assert!(gas_info.gas_wanted > 0);
        assert!(gas_info.gas_used > 0);
        assert!(gas_info.gas_used <= gas_info.gas_wanted);
    }
}<|MERGE_RESOLUTION|>--- conflicted
+++ resolved
@@ -234,23 +234,6 @@
         let result = Result_ {
             data: vec![], // Would contain result data in real implementation
             log: "simulation successful".to_string(),
-<<<<<<< HEAD
-            events: vec![Event {
-                type_: "message".to_string(),
-                attributes: vec![
-                    EventAttribute {
-                        key: "action".to_string(),
-                        value: "/cosmos.bank.v1beta1.MsgSend".to_string(),
-                        index: true,
-                    },
-                    EventAttribute {
-                        key: "module".to_string(),
-                        value: "bank".to_string(),
-                        index: true,
-                    },
-                ],
-            }],
-=======
             events: vec![
                 Event {
                     r#type: "message".to_string(),
@@ -268,7 +251,6 @@
                     ],
                 },
             ],
->>>>>>> 0bed8b16
         };
 
         Ok((gas_info, result))
@@ -311,27 +293,6 @@
             code: response.code,
             data: String::new(), // Would be base64 encoded data
             raw_log: response.log.clone(),
-<<<<<<< HEAD
-            logs: response
-                .events
-                .iter()
-                .map(|event| ABCIMessageLog {
-                    msg_index: 0, // Would be actual message index
-                    log: String::new(),
-                    events: vec![StringEvent {
-                        type_: event.event_type.clone(),
-                        attributes: event
-                            .attributes
-                            .iter()
-                            .map(|attr| StringAttribute {
-                                key: attr.key.clone(),
-                                value: attr.value.clone(),
-                            })
-                            .collect(),
-                    }],
-                })
-                .collect(),
-=======
             logs: response.events.iter().map(|event| ABCIMessageLog {
                 msg_index: 0, // Would be actual message index
                 log: String::new(),
@@ -343,30 +304,11 @@
                     }).collect(),
                 }],
             }).collect(),
->>>>>>> 0bed8b16
             info: String::new(),
             gas_wanted: response.gas_wanted,
             gas_used: response.gas_used,
             tx: None, // Would contain decoded transaction
             timestamp: chrono::Utc::now().to_rfc3339(),
-<<<<<<< HEAD
-            events: response
-                .events
-                .iter()
-                .map(|event| Event {
-                    type_: event.event_type.clone(),
-                    attributes: event
-                        .attributes
-                        .iter()
-                        .map(|attr| EventAttribute {
-                            key: attr.key.clone(),
-                            value: attr.value.clone(),
-                            index: true,
-                        })
-                        .collect(),
-                })
-                .collect(),
-=======
             events: response.events.iter().map(|event| Event {
                 r#type: event.r#type.clone(),
                 attributes: event.attributes.iter().map(|attr| EventAttribute {
@@ -375,7 +317,6 @@
                     index: true,
                 }).collect(),
             }).collect(),
->>>>>>> 0bed8b16
         }
     }
 
@@ -543,21 +484,11 @@
 
             if let Ok(stored_tx) = serde_json::from_slice::<StoredTransaction>(&value) {
                 // Simple event filtering (in real implementation would parse events properly)
-<<<<<<< HEAD
-                let matches_events = req.events.is_empty()
-                    || req.events.iter().any(|event_filter| {
-                        stored_tx
-                            .tx_response
-                            .events
-                            .iter()
-                            .any(|event| event_filter.contains(&event.type_))
-=======
                 let matches_events = req.events.is_empty() || 
                     req.events.iter().any(|event_filter| {
                         stored_tx.tx_response.events.iter().any(|event| {
                             event_filter.contains(&event.r#type)
                         })
->>>>>>> 0bed8b16
                     });
 
                 if matches_events {
