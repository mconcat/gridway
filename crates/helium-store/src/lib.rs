//! Storage layer implementation for the helium blockchain framework.
//!
//! This crate provides key-value storage abstractions and implementations
//! for helium applications, including multi-store support and caching layers.

pub mod global;
pub mod jmt;
pub mod state;
<<<<<<< HEAD
pub mod global;
pub mod storage;
=======
>>>>>>> cb6480e2

use std::collections::{HashMap, HashSet};
use std::sync::atomic::{AtomicU64, Ordering};
use thiserror::Error;

pub use global::{GlobalAppStore, NamespacedStore};
pub use jmt::{Hash, JMTStore, VersionedJMTStore};
pub use state::StateManager;
<<<<<<< HEAD
pub use global::{GlobalAppStore, NamespacedStore};
pub use storage::{Storage, StorageConfig, StorageMigration, init_storage, run_migrations};
=======
>>>>>>> cb6480e2

/// Store error types
#[derive(Error, Debug)]
pub enum StoreError {
    #[error("key not found")]
    KeyNotFound,

    #[error("write failed: {0}")]
    WriteFailed(String),

    #[error("read failed: {0}")]
    ReadFailed(String),

    #[error("invalid key: {0}")]
    InvalidKey(String),

    #[error("invalid value: {0}")]
    InvalidValue(String),

    #[error("store not found: {0}")]
    StoreNotFound(String),

    #[error("backend error: {0}")]
    BackendError(String),

    #[error("backend error: {0}")]
    Backend(String),

    #[error("invalid data: {0}")]
    InvalidData(String),

    #[error("invalid config: {0}")]
    InvalidConfig(String),
}

/// Result type for store operations
pub type Result<T> = std::result::Result<T, StoreError>;

/// Basic key-value store trait
pub trait KVStore: Send + Sync {
    /// Get a value by key
    fn get(&self, key: &[u8]) -> Result<Option<Vec<u8>>>;

    /// Set a key-value pair
    fn set(&mut self, key: &[u8], value: &[u8]) -> Result<()>;

    /// Delete a key
    fn delete(&mut self, key: &[u8]) -> Result<()>;

    /// Check if a key exists
    fn has(&self, key: &[u8]) -> Result<bool> {
        Ok(self.get(key)?.is_some())
    }

    /// Iterate over keys with a prefix
    fn prefix_iterator(&self, prefix: &[u8]) -> Box<dyn Iterator<Item = (Vec<u8>, Vec<u8>)> + '_>;
}

// Implement KVStore for Box<dyn KVStore>
impl KVStore for Box<dyn KVStore> {
    fn get(&self, key: &[u8]) -> Result<Option<Vec<u8>>> {
        (**self).get(key)
    }

    fn set(&mut self, key: &[u8], value: &[u8]) -> Result<()> {
        (**self).set(key, value)
    }

    fn delete(&mut self, key: &[u8]) -> Result<()> {
        (**self).delete(key)
    }

    fn has(&self, key: &[u8]) -> Result<bool> {
        (**self).has(key)
    }

    fn prefix_iterator(&self, prefix: &[u8]) -> Box<dyn Iterator<Item = (Vec<u8>, Vec<u8>)> + '_> {
        (**self).prefix_iterator(prefix)
    }
}

/// In-memory key-value store implementation
pub struct MemStore {
    data: HashMap<Vec<u8>, Vec<u8>>,
}

impl MemStore {
    /// Create a new memory store
    pub fn new() -> Self {
        Self {
            data: HashMap::new(),
        }
    }
}

impl Default for MemStore {
    fn default() -> Self {
        Self::new()
    }
}

impl KVStore for MemStore {
    fn get(&self, key: &[u8]) -> Result<Option<Vec<u8>>> {
        Ok(self.data.get(key).cloned())
    }

    fn set(&mut self, key: &[u8], value: &[u8]) -> Result<()> {
        self.data.insert(key.to_vec(), value.to_vec());
        Ok(())
    }

    fn delete(&mut self, key: &[u8]) -> Result<()> {
        self.data.remove(key);
        Ok(())
    }

    fn prefix_iterator(&self, prefix: &[u8]) -> Box<dyn Iterator<Item = (Vec<u8>, Vec<u8>)> + '_> {
        let prefix = prefix.to_vec();
        let mut items: Vec<_> = self
            .data
            .iter()
            .filter_map(|(k, v)| {
                if k.starts_with(&prefix) {
                    Some((k.clone(), v.clone()))
                } else {
                    None
                }
            })
            .collect();

        items.sort_by(|(a, _), (b, _)| a.cmp(b));
        Box::new(items.into_iter())
    }
}

/// Cache layer for stores
pub struct CacheStore<S: KVStore> {
    inner: S,
    cache: HashMap<Vec<u8>, Option<Vec<u8>>>,
    /// Track cache hit/miss statistics for performance monitoring
    cache_hits: AtomicU64,
    cache_misses: AtomicU64,
}

impl<S: KVStore> CacheStore<S> {
    /// Create a new cache store wrapping an inner store
    pub fn new(inner: S) -> Self {
        Self {
            inner,
            cache: HashMap::new(),
            cache_hits: AtomicU64::new(0),
            cache_misses: AtomicU64::new(0),
        }
    }

    /// Write all cached changes to the underlying store
    pub fn write(&mut self) -> Result<()> {
        for (key, value) in self.cache.drain() {
            match value {
                Some(v) => self.inner.set(&key, &v)?,
                None => self.inner.delete(&key)?,
            }
        }
        Ok(())
    }

    /// Consume the cache store and return the inner store after writing changes
    pub fn into_inner(mut self) -> Result<S> {
        self.write()?;
        Ok(self.inner)
    }

    /// Discard all cached changes
    pub fn discard(&mut self) {
        self.cache.clear();
        self.cache_hits.store(0, Ordering::Relaxed);
        self.cache_misses.store(0, Ordering::Relaxed);
    }

    /// Invalidate a specific key in the cache
    pub fn invalidate(&mut self, key: &[u8]) {
        self.cache.remove(key);
    }

    /// Invalidate all keys matching a prefix
    pub fn invalidate_prefix(&mut self, prefix: &[u8]) {
        self.cache.retain(|k, _| !k.starts_with(prefix));
    }

    /// Get the number of cached entries
    pub fn cache_size(&self) -> usize {
        self.cache.len()
    }

    /// Check if a key is cached
    pub fn is_cached(&self, key: &[u8]) -> bool {
        self.cache.contains_key(key)
    }

    /// Get a snapshot of all cached changes
    pub fn get_cached_changes(&self) -> HashMap<Vec<u8>, Option<Vec<u8>>> {
        self.cache.clone()
    }

    /// Get cache hit rate (hits / (hits + misses))
    pub fn cache_hit_rate(&self) -> f64 {
        let hits = self.cache_hits.load(Ordering::Relaxed);
        let misses = self.cache_misses.load(Ordering::Relaxed);
        let total = hits + misses;
        if total == 0 {
            0.0
        } else {
            hits as f64 / total as f64
        }
    }

    /// Get cache statistics (hits, misses)
    pub fn cache_stats(&self) -> (u64, u64) {
        (
            self.cache_hits.load(Ordering::Relaxed),
            self.cache_misses.load(Ordering::Relaxed),
        )
    }

    /// Reset cache statistics
    pub fn reset_stats(&mut self) {
        self.cache_hits.store(0, Ordering::Relaxed);
        self.cache_misses.store(0, Ordering::Relaxed);
    }
}

impl<S: KVStore> KVStore for CacheStore<S> {
    fn get(&self, key: &[u8]) -> Result<Option<Vec<u8>>> {
        if let Some(cached) = self.cache.get(key) {
            self.cache_hits.fetch_add(1, Ordering::Relaxed);
            return Ok(cached.clone());
        }
        // Cache miss - get from inner store
        let result = self.inner.get(key);
        self.cache_misses.fetch_add(1, Ordering::Relaxed);
        result
    }

    fn set(&mut self, key: &[u8], value: &[u8]) -> Result<()> {
        self.cache.insert(key.to_vec(), Some(value.to_vec()));
        Ok(())
    }

    fn delete(&mut self, key: &[u8]) -> Result<()> {
        self.cache.insert(key.to_vec(), None);
        Ok(())
    }

    fn prefix_iterator(&self, prefix: &[u8]) -> Box<dyn Iterator<Item = (Vec<u8>, Vec<u8>)> + '_> {
        // Create a combined iterator that merges cached and inner store entries
        let prefix_vec = prefix.to_vec();
        let prefix_clone = prefix_vec.clone();

        // Get cached entries matching the prefix
        let mut cached_entries: Vec<(Vec<u8>, Vec<u8>)> = self
            .cache
            .iter()
            .filter_map(|(k, v)| {
                if k.starts_with(&prefix_vec) {
                    v.as_ref().map(|value| (k.clone(), value.clone()))
                } else {
                    None
                }
            })
            .collect();

        // Sort cached entries by key for deterministic ordering
        cached_entries.sort_by(|a, b| a.0.cmp(&b.0));

        // Get inner store entries
        let inner_iter = self.inner.prefix_iterator(&prefix_clone);

        // Track which keys are in the cache (including deletions)
        let cache_keys: HashSet<Vec<u8>> = self
            .cache
            .keys()
            .filter(|k| k.starts_with(&prefix_vec))
            .cloned()
            .collect();

        // Filter out inner entries that are overridden in cache
        let filtered_inner: Vec<(Vec<u8>, Vec<u8>)> = inner_iter
            .filter(|(k, _)| !cache_keys.contains(k))
            .collect();

        // Merge cached and filtered inner entries
        let mut all_entries = cached_entries;
        all_entries.extend(filtered_inner);

        // Sort all entries by key
        all_entries.sort_by(|a, b| a.0.cmp(&b.0));

        Box::new(all_entries.into_iter())
    }
}

#[cfg(test)]
mod tests {
    use super::*;

    #[test]
    fn test_mem_store() {
        let mut store = MemStore::new();

        // Test basic operations
        assert!(store.get(b"key1").unwrap().is_none());

        store.set(b"key1", b"value1").unwrap();
        assert_eq!(store.get(b"key1").unwrap(), Some(b"value1".to_vec()));

        store.delete(b"key1").unwrap();
        assert!(store.get(b"key1").unwrap().is_none());
    }

    #[test]
    fn test_cache_store_basic() {
        let inner = MemStore::new();
        let mut cache = CacheStore::new(inner);

        // Test basic get/set operations
        cache.set(b"key1", b"value1").unwrap();
        assert_eq!(cache.get(b"key1").unwrap(), Some(b"value1".to_vec()));

        // Test cache size
        assert_eq!(cache.cache_size(), 1);
        assert!(cache.is_cached(b"key1"));

        // Test delete
        cache.delete(b"key1").unwrap();
        assert_eq!(cache.get(b"key1").unwrap(), None);
        assert_eq!(cache.cache_size(), 1); // Still in cache as None
    }

    #[test]
    fn test_cache_store_write() {
        let mut inner = MemStore::new();
<<<<<<< HEAD
        inner.set(b"existing", b"original").unwrap();
        
=======
        inner
            .set(b"existing".to_vec(), b"original".to_vec())
            .unwrap();

>>>>>>> cb6480e2
        let mut cache = CacheStore::new(inner);

        // Modify existing key
<<<<<<< HEAD
        cache.set(b"existing", b"modified").unwrap();
        
        // Add new key
        cache.set(b"new", b"value").unwrap();
        
=======
        cache
            .set(b"existing".to_vec(), b"modified".to_vec())
            .unwrap();

        // Add new key
        cache.set(b"new".to_vec(), b"value".to_vec()).unwrap();

>>>>>>> cb6480e2
        // Delete a key
        cache.set(b"to_delete", b"temp").unwrap();
        cache.delete(b"to_delete").unwrap();

        // Write changes
        cache.write().unwrap();

        // Cache should be empty after write
        assert_eq!(cache.cache_size(), 0);
    }

    #[test]
    fn test_cache_store_discard() {
        let inner = MemStore::new();
        let mut cache = CacheStore::new(inner);
<<<<<<< HEAD
        
        cache.set(b"key1", b"value1").unwrap();
        cache.set(b"key2", b"value2").unwrap();
=======

        cache.set(b"key1".to_vec(), b"value1".to_vec()).unwrap();
        cache.set(b"key2".to_vec(), b"value2".to_vec()).unwrap();
>>>>>>> cb6480e2
        assert_eq!(cache.cache_size(), 2);

        cache.discard();
        assert_eq!(cache.cache_size(), 0);
    }

    #[test]
    fn test_cache_invalidation() {
        let inner = MemStore::new();
        let mut cache = CacheStore::new(inner);
<<<<<<< HEAD
        
        cache.set(b"key1", b"value1").unwrap();
        cache.set(b"key2", b"value2").unwrap();
        
=======

        cache.set(b"key1".to_vec(), b"value1".to_vec()).unwrap();
        cache.set(b"key2".to_vec(), b"value2".to_vec()).unwrap();

>>>>>>> cb6480e2
        // Invalidate specific key
        cache.invalidate(b"key1");
        assert!(!cache.is_cached(b"key1"));
        assert!(cache.is_cached(b"key2"));

        // Invalidate by prefix
<<<<<<< HEAD
        cache.set(b"prefix:a", b"a").unwrap();
        cache.set(b"prefix:b", b"b").unwrap();
        cache.set(b"other:c", b"c").unwrap();
        
=======
        cache.set(b"prefix:a".to_vec(), b"a".to_vec()).unwrap();
        cache.set(b"prefix:b".to_vec(), b"b".to_vec()).unwrap();
        cache.set(b"other:c".to_vec(), b"c".to_vec()).unwrap();

>>>>>>> cb6480e2
        cache.invalidate_prefix(b"prefix:");
        assert!(!cache.is_cached(b"prefix:a"));
        assert!(!cache.is_cached(b"prefix:b"));
        assert!(cache.is_cached(b"other:c"));
    }

    #[test]
    fn test_cache_aware_prefix_iterator() {
        let mut inner = MemStore::new();
<<<<<<< HEAD
        inner.set(b"app:key1", b"inner1").unwrap();
        inner.set(b"app:key2", b"inner2").unwrap();
        inner.set(b"app:key3", b"inner3").unwrap();
        inner.set(b"other:key", b"other").unwrap();
        
=======
        inner.set(b"app:key1".to_vec(), b"inner1".to_vec()).unwrap();
        inner.set(b"app:key2".to_vec(), b"inner2".to_vec()).unwrap();
        inner.set(b"app:key3".to_vec(), b"inner3".to_vec()).unwrap();
        inner.set(b"other:key".to_vec(), b"other".to_vec()).unwrap();

>>>>>>> cb6480e2
        let mut cache = CacheStore::new(inner);

        // Override one key in cache
<<<<<<< HEAD
        cache.set(b"app:key2", b"cached2").unwrap();
        
        // Add new key in cache
        cache.set(b"app:key4", b"cached4").unwrap();
        
=======
        cache
            .set(b"app:key2".to_vec(), b"cached2".to_vec())
            .unwrap();

        // Add new key in cache
        cache
            .set(b"app:key4".to_vec(), b"cached4".to_vec())
            .unwrap();

>>>>>>> cb6480e2
        // Delete one key
        cache.delete(b"app:key3").unwrap();

        // Iterate with prefix
        let items: Vec<_> = cache.prefix_iterator(b"app:").collect();

        // Should return: key1 (from inner), key2 (from cache), key4 (from cache)
        // Should NOT return: key3 (deleted)
        assert_eq!(items.len(), 3);
        assert_eq!(items[0], (b"app:key1".to_vec(), b"inner1".to_vec()));
        assert_eq!(items[1], (b"app:key2".to_vec(), b"cached2".to_vec()));
        assert_eq!(items[2], (b"app:key4".to_vec(), b"cached4".to_vec()));
    }

    #[test]
    fn test_cache_store_get_changes() {
        let inner = MemStore::new();
        let mut cache = CacheStore::new(inner);
<<<<<<< HEAD
        
        cache.set(b"add", b"new_value").unwrap();
=======

        cache.set(b"add".to_vec(), b"new_value".to_vec()).unwrap();
>>>>>>> cb6480e2
        cache.delete(b"remove").unwrap();

        let changes = cache.get_cached_changes();
        assert_eq!(changes.len(), 2);
        assert_eq!(
            changes.get(b"add".as_slice()),
            Some(&Some(b"new_value".to_vec()))
        );
        assert_eq!(changes.get(b"remove".as_slice()), Some(&None));
    }

    #[test]
    fn test_cache_performance_metrics() {
        let mut inner = MemStore::new();
<<<<<<< HEAD
        inner.set(b"existing", b"value").unwrap();
        
=======
        inner.set(b"existing".to_vec(), b"value".to_vec()).unwrap();

>>>>>>> cb6480e2
        let mut cache = CacheStore::new(inner);

        // Initial stats should be zero
        assert_eq!(cache.cache_stats(), (0, 0));
        assert_eq!(cache.cache_hit_rate(), 0.0);

        // Cache miss on first get
        assert_eq!(cache.get(b"existing").unwrap(), Some(b"value".to_vec()));
        assert_eq!(cache.cache_stats(), (0, 1));
        assert_eq!(cache.cache_hit_rate(), 0.0);

        // Cache hit on subsequent get of cached value
<<<<<<< HEAD
        cache.set(b"cached", b"cached_value").unwrap();
        assert_eq!(cache.get(b"cached").unwrap(), Some(b"cached_value".to_vec()));
=======
        cache
            .set(b"cached".to_vec(), b"cached_value".to_vec())
            .unwrap();
        assert_eq!(
            cache.get(b"cached").unwrap(),
            Some(b"cached_value".to_vec())
        );
>>>>>>> cb6480e2
        assert_eq!(cache.cache_stats(), (1, 1));
        assert_eq!(cache.cache_hit_rate(), 0.5);

        // Another cache hit
        assert_eq!(
            cache.get(b"cached").unwrap(),
            Some(b"cached_value".to_vec())
        );
        assert_eq!(cache.cache_stats(), (2, 1));
        assert!((cache.cache_hit_rate() - 0.666667).abs() < 0.001);

        // Reset stats
        cache.reset_stats();
        assert_eq!(cache.cache_stats(), (0, 0));
        assert_eq!(cache.cache_hit_rate(), 0.0);

        // Discard should also reset stats
        cache.set(b"temp", b"temp").unwrap();
        let _ = cache.get(b"temp");
        cache.discard();
        assert_eq!(cache.cache_stats(), (0, 0));
    }
}<|MERGE_RESOLUTION|>--- conflicted
+++ resolved
@@ -6,11 +6,7 @@
 pub mod global;
 pub mod jmt;
 pub mod state;
-<<<<<<< HEAD
-pub mod global;
 pub mod storage;
-=======
->>>>>>> cb6480e2
 
 use std::collections::{HashMap, HashSet};
 use std::sync::atomic::{AtomicU64, Ordering};
@@ -19,11 +15,7 @@
 pub use global::{GlobalAppStore, NamespacedStore};
 pub use jmt::{Hash, JMTStore, VersionedJMTStore};
 pub use state::StateManager;
-<<<<<<< HEAD
-pub use global::{GlobalAppStore, NamespacedStore};
-pub use storage::{Storage, StorageConfig, StorageMigration, init_storage, run_migrations};
-=======
->>>>>>> cb6480e2
+pub use storage::{init_storage, run_migrations, Storage, StorageConfig, StorageMigration};
 
 /// Store error types
 #[derive(Error, Debug)]
@@ -365,33 +357,16 @@
     #[test]
     fn test_cache_store_write() {
         let mut inner = MemStore::new();
-<<<<<<< HEAD
         inner.set(b"existing", b"original").unwrap();
-        
-=======
-        inner
-            .set(b"existing".to_vec(), b"original".to_vec())
-            .unwrap();
-
->>>>>>> cb6480e2
+
         let mut cache = CacheStore::new(inner);
 
         // Modify existing key
-<<<<<<< HEAD
         cache.set(b"existing", b"modified").unwrap();
-        
+
         // Add new key
         cache.set(b"new", b"value").unwrap();
-        
-=======
-        cache
-            .set(b"existing".to_vec(), b"modified".to_vec())
-            .unwrap();
-
-        // Add new key
-        cache.set(b"new".to_vec(), b"value".to_vec()).unwrap();
-
->>>>>>> cb6480e2
+
         // Delete a key
         cache.set(b"to_delete", b"temp").unwrap();
         cache.delete(b"to_delete").unwrap();
@@ -407,15 +382,9 @@
     fn test_cache_store_discard() {
         let inner = MemStore::new();
         let mut cache = CacheStore::new(inner);
-<<<<<<< HEAD
-        
+
         cache.set(b"key1", b"value1").unwrap();
         cache.set(b"key2", b"value2").unwrap();
-=======
-
-        cache.set(b"key1".to_vec(), b"value1".to_vec()).unwrap();
-        cache.set(b"key2".to_vec(), b"value2".to_vec()).unwrap();
->>>>>>> cb6480e2
         assert_eq!(cache.cache_size(), 2);
 
         cache.discard();
@@ -426,34 +395,20 @@
     fn test_cache_invalidation() {
         let inner = MemStore::new();
         let mut cache = CacheStore::new(inner);
-<<<<<<< HEAD
-        
+
         cache.set(b"key1", b"value1").unwrap();
         cache.set(b"key2", b"value2").unwrap();
-        
-=======
-
-        cache.set(b"key1".to_vec(), b"value1".to_vec()).unwrap();
-        cache.set(b"key2".to_vec(), b"value2".to_vec()).unwrap();
-
->>>>>>> cb6480e2
+
         // Invalidate specific key
         cache.invalidate(b"key1");
         assert!(!cache.is_cached(b"key1"));
         assert!(cache.is_cached(b"key2"));
 
         // Invalidate by prefix
-<<<<<<< HEAD
         cache.set(b"prefix:a", b"a").unwrap();
         cache.set(b"prefix:b", b"b").unwrap();
         cache.set(b"other:c", b"c").unwrap();
-        
-=======
-        cache.set(b"prefix:a".to_vec(), b"a".to_vec()).unwrap();
-        cache.set(b"prefix:b".to_vec(), b"b".to_vec()).unwrap();
-        cache.set(b"other:c".to_vec(), b"c".to_vec()).unwrap();
-
->>>>>>> cb6480e2
+
         cache.invalidate_prefix(b"prefix:");
         assert!(!cache.is_cached(b"prefix:a"));
         assert!(!cache.is_cached(b"prefix:b"));
@@ -463,39 +418,19 @@
     #[test]
     fn test_cache_aware_prefix_iterator() {
         let mut inner = MemStore::new();
-<<<<<<< HEAD
         inner.set(b"app:key1", b"inner1").unwrap();
         inner.set(b"app:key2", b"inner2").unwrap();
         inner.set(b"app:key3", b"inner3").unwrap();
         inner.set(b"other:key", b"other").unwrap();
-        
-=======
-        inner.set(b"app:key1".to_vec(), b"inner1".to_vec()).unwrap();
-        inner.set(b"app:key2".to_vec(), b"inner2".to_vec()).unwrap();
-        inner.set(b"app:key3".to_vec(), b"inner3".to_vec()).unwrap();
-        inner.set(b"other:key".to_vec(), b"other".to_vec()).unwrap();
-
->>>>>>> cb6480e2
+
         let mut cache = CacheStore::new(inner);
 
         // Override one key in cache
-<<<<<<< HEAD
         cache.set(b"app:key2", b"cached2").unwrap();
-        
+
         // Add new key in cache
         cache.set(b"app:key4", b"cached4").unwrap();
-        
-=======
-        cache
-            .set(b"app:key2".to_vec(), b"cached2".to_vec())
-            .unwrap();
-
-        // Add new key in cache
-        cache
-            .set(b"app:key4".to_vec(), b"cached4".to_vec())
-            .unwrap();
-
->>>>>>> cb6480e2
+
         // Delete one key
         cache.delete(b"app:key3").unwrap();
 
@@ -514,13 +449,8 @@
     fn test_cache_store_get_changes() {
         let inner = MemStore::new();
         let mut cache = CacheStore::new(inner);
-<<<<<<< HEAD
-        
+
         cache.set(b"add", b"new_value").unwrap();
-=======
-
-        cache.set(b"add".to_vec(), b"new_value".to_vec()).unwrap();
->>>>>>> cb6480e2
         cache.delete(b"remove").unwrap();
 
         let changes = cache.get_cached_changes();
@@ -535,13 +465,8 @@
     #[test]
     fn test_cache_performance_metrics() {
         let mut inner = MemStore::new();
-<<<<<<< HEAD
         inner.set(b"existing", b"value").unwrap();
-        
-=======
-        inner.set(b"existing".to_vec(), b"value".to_vec()).unwrap();
-
->>>>>>> cb6480e2
+
         let mut cache = CacheStore::new(inner);
 
         // Initial stats should be zero
@@ -554,18 +479,11 @@
         assert_eq!(cache.cache_hit_rate(), 0.0);
 
         // Cache hit on subsequent get of cached value
-<<<<<<< HEAD
         cache.set(b"cached", b"cached_value").unwrap();
-        assert_eq!(cache.get(b"cached").unwrap(), Some(b"cached_value".to_vec()));
-=======
-        cache
-            .set(b"cached".to_vec(), b"cached_value".to_vec())
-            .unwrap();
         assert_eq!(
             cache.get(b"cached").unwrap(),
             Some(b"cached_value".to_vec())
         );
->>>>>>> cb6480e2
         assert_eq!(cache.cache_stats(), (1, 1));
         assert_eq!(cache.cache_hit_rate(), 0.5);
 
