--- conflicted
+++ resolved
@@ -362,24 +362,12 @@
         // Write to different namespaces
         {
             let auth_store = state_manager.get_store_mut("auth").unwrap();
-<<<<<<< HEAD
             auth_store.set(b"key1", b"auth_value").unwrap();
-=======
-            auth_store
-                .set(b"key1".to_vec(), b"auth_value".to_vec())
-                .unwrap();
->>>>>>> cb6480e2
         }
 
         {
             let bank_store = state_manager.get_store_mut("bank").unwrap();
-<<<<<<< HEAD
             bank_store.set(b"key1", b"bank_value").unwrap();
-=======
-            bank_store
-                .set(b"key1".to_vec(), b"bank_value".to_vec())
-                .unwrap();
->>>>>>> cb6480e2
         }
 
         // Verify isolation
