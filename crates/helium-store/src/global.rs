//! Global application store with namespace-based key prefixing
//!
//! This module implements a single global store that replaces the MultiStore pattern.
//! It provides namespace isolation through key prefixing, allowing different modules
//! to have isolated storage spaces while using a single underlying JMT store.

use crate::{JMTStore, KVStore, Result, StoreError};
use std::collections::HashMap;
use std::sync::{Arc, Mutex};

/// Global application store that provides namespace isolation
pub struct GlobalAppStore {
    /// The underlying JMT store
    store: Arc<Mutex<JMTStore>>,
    /// Registered namespaces
    namespaces: Arc<Mutex<HashMap<String, StoreConfig>>>,
}

/// Configuration for a namespace
#[derive(Clone, Debug)]
pub struct StoreConfig {
    /// The namespace name (e.g., "auth", "bank")
    pub namespace: String,
    /// Whether this namespace is read-only
    pub read_only: bool,
}

impl GlobalAppStore {
    /// Create a new global app store
    pub fn new(store: JMTStore) -> Self {
        Self {
            store: Arc::new(Mutex::new(store)),
            namespaces: Arc::new(Mutex::new(HashMap::new())),
        }
    }

    /// Register a namespace
    pub fn register_namespace(&self, namespace: &str, read_only: bool) -> Result<()> {
        let mut namespaces = self
            .namespaces
            .lock()
            .map_err(|e| StoreError::BackendError(format!("Failed to lock namespaces: {e}")))?;

        if namespaces.contains_key(namespace) {
            return Err(StoreError::BackendError(format!(
                "Namespace {namespace} already registered"
            )));
        }

        namespaces.insert(
            namespace.to_string(),
            StoreConfig {
                namespace: namespace.to_string(),
                read_only,
            },
        );

        Ok(())
    }

    /// Get a namespaced view of the store
    pub fn get_namespace(&self, namespace: &str) -> Result<NamespacedStore> {
        let namespaces = self
            .namespaces
            .lock()
            .map_err(|e| StoreError::BackendError(format!("Failed to lock namespaces: {e}")))?;

        let config = namespaces
            .get(namespace)
            .ok_or_else(|| StoreError::StoreNotFound(namespace.to_string()))?
            .clone();

        Ok(NamespacedStore {
            store: self.store.clone(),
            config,
        })
    }

    /// Get a value from a specific namespace
    pub fn get_namespaced(&self, namespace: &str, key: &[u8]) -> Result<Option<Vec<u8>>> {
        let ns_store = self.get_namespace(namespace)?;
        ns_store.get(key)
    }

    /// Set a value in a specific namespace
    pub fn set_namespaced(&self, namespace: &str, key: &[u8], value: &[u8]) -> Result<()> {
        let mut ns_store = self.get_namespace(namespace)?;
        ns_store.set(key, value)
    }

    /// Delete a value from a specific namespace
    pub fn delete_namespaced(&self, namespace: &str, key: &[u8]) -> Result<()> {
        let mut ns_store = self.get_namespace(namespace)?;
        ns_store.delete(key)
    }

    /// Check if a key exists in a specific namespace
    pub fn has_namespaced(&self, namespace: &str, key: &[u8]) -> Result<bool> {
        let ns_store = self.get_namespace(namespace)?;
        ns_store.has(key)
    }

    /// List all registered namespaces
    pub fn list_namespaces(&self) -> Result<Vec<String>> {
        let namespaces = self
            .namespaces
            .lock()
            .map_err(|e| StoreError::BackendError(format!("Failed to lock namespaces: {e}")))?;
        Ok(namespaces.keys().cloned().collect())
    }

    /// Get the underlying store for direct access (use with caution)
    pub fn get_store(&self) -> Arc<Mutex<JMTStore>> {
        self.store.clone()
    }
}

/// A namespaced view of the global store
pub struct NamespacedStore {
    store: Arc<Mutex<JMTStore>>,
    config: StoreConfig,
}

impl NamespacedStore {
    /// Create a prefixed key for this namespace
    fn prefix_key(&self, key: &[u8]) -> Vec<u8> {
        let mut prefixed = Vec::with_capacity(self.config.namespace.len() + 1 + key.len());
        prefixed.extend_from_slice(self.config.namespace.as_bytes());
        prefixed.push(b'/');
        prefixed.extend_from_slice(key);
        prefixed
    }

    /// Remove the namespace prefix from a key
    #[allow(dead_code)]
    fn strip_prefix(&self, key: &[u8]) -> Option<Vec<u8>> {
        let prefix_len = self.config.namespace.len() + 1;
        if key.len() > prefix_len
            && key.starts_with(self.config.namespace.as_bytes())
            && key[self.config.namespace.len()] == b'/'
        {
            Some(key[prefix_len..].to_vec())
        } else {
            None
        }
    }
}

impl KVStore for NamespacedStore {
    fn get(&self, key: &[u8]) -> Result<Option<Vec<u8>>> {
        let prefixed_key = self.prefix_key(key);
        let store = self
            .store
            .lock()
            .map_err(|e| StoreError::BackendError(format!("Failed to lock store: {e}")))?;
        store.get(&prefixed_key)
    }
<<<<<<< HEAD
    
    fn set(&mut self, key: &[u8], value: &[u8]) -> Result<()> {
=======

    fn set(&mut self, key: Vec<u8>, value: Vec<u8>) -> Result<()> {
>>>>>>> cb6480e2
        if self.config.read_only {
            return Err(StoreError::WriteFailed(
                "Namespace is read-only".to_string(),
            ));
        }
<<<<<<< HEAD
        
        let prefixed_key = self.prefix_key(key);
        let mut store = self.store.lock()
            .map_err(|e| StoreError::BackendError(format!("Failed to lock store: {}", e)))?;
        store.set(&prefixed_key, value)
=======

        let prefixed_key = self.prefix_key(&key);
        let mut store = self
            .store
            .lock()
            .map_err(|e| StoreError::BackendError(format!("Failed to lock store: {e}")))?;
        store.set(prefixed_key, value)
>>>>>>> cb6480e2
    }

    fn delete(&mut self, key: &[u8]) -> Result<()> {
        if self.config.read_only {
            return Err(StoreError::WriteFailed(
                "Namespace is read-only".to_string(),
            ));
        }

        let prefixed_key = self.prefix_key(key);
        let mut store = self
            .store
            .lock()
            .map_err(|e| StoreError::BackendError(format!("Failed to lock store: {e}")))?;
        store.delete(&prefixed_key)
    }

    fn has(&self, key: &[u8]) -> Result<bool> {
        let prefixed_key = self.prefix_key(key);
        let store = self
            .store
            .lock()
            .map_err(|e| StoreError::BackendError(format!("Failed to lock store: {e}")))?;
        store.has(&prefixed_key)
    }
<<<<<<< HEAD
    
    fn prefix_iterator(&self, prefix: &[u8]) -> Box<dyn Iterator<Item = (Vec<u8>, Vec<u8>)> + '_> {
=======

    fn prefix_iterator(&self, prefix: &[u8]) -> Box<dyn Iterator<Item = (Vec<u8>, Vec<u8>)>> {
>>>>>>> cb6480e2
        let full_prefix = self.prefix_key(prefix);
        let store = match self.store.lock() {
            Ok(s) => s,
            Err(_) => return Box::new(std::iter::empty()),
        };

        // Get iterator from underlying store and strip namespace prefix from keys
        let namespace = self.config.namespace.clone();
        let items: Vec<_> = store
            .prefix_iterator(&full_prefix)
            .filter_map(move |(k, v)| {
                let prefix_len = namespace.len() + 1;
                if k.len() > prefix_len {
                    Some((k[prefix_len..].to_vec(), v))
                } else {
                    None
                }
            })
            .collect();

        Box::new(items.into_iter())
    }
}

#[cfg(test)]
mod tests {
    use super::*;
    use tempfile::TempDir;

    fn create_test_store() -> (GlobalAppStore, TempDir) {
        let temp_dir = TempDir::new().unwrap();
        let jmt_store = JMTStore::new("test".to_string(), temp_dir.path()).unwrap();
        let global_store = GlobalAppStore::new(jmt_store);
        (global_store, temp_dir)
    }

    #[test]
    fn test_namespace_registration() {
        let (store, _temp) = create_test_store();

        // Register namespaces
        assert!(store.register_namespace("auth", false).is_ok());
        assert!(store.register_namespace("bank", false).is_ok());
        assert!(store.register_namespace("readonly", true).is_ok());

        // Duplicate registration should fail
        assert!(store.register_namespace("auth", false).is_err());

        // List namespaces
        let namespaces = store.list_namespaces().unwrap();
        assert_eq!(namespaces.len(), 3);
        assert!(namespaces.contains(&"auth".to_string()));
        assert!(namespaces.contains(&"bank".to_string()));
        assert!(namespaces.contains(&"readonly".to_string()));
    }

    #[test]
    fn test_namespace_isolation() {
        let (store, _temp) = create_test_store();

        store.register_namespace("auth", false).unwrap();
        store.register_namespace("bank", false).unwrap();

        // Set values in different namespaces
        store
            .set_namespaced("auth", b"key1", b"auth_value")
            .unwrap();
        store
            .set_namespaced("bank", b"key1", b"bank_value")
            .unwrap();

        // Get values - should be isolated
        let auth_value = store.get_namespaced("auth", b"key1").unwrap().unwrap();
        let bank_value = store.get_namespaced("bank", b"key1").unwrap().unwrap();

        assert_eq!(auth_value, b"auth_value");
        assert_eq!(bank_value, b"bank_value");
    }

    #[test]
    fn test_namespaced_store_operations() {
        let (store, _temp) = create_test_store();

        store.register_namespace("test", false).unwrap();
        let mut ns_store = store.get_namespace("test").unwrap();

        // Test KVStore operations
        assert!(ns_store.get(b"nonexistent").unwrap().is_none());
        assert!(!ns_store.has(b"nonexistent").unwrap());
<<<<<<< HEAD
        
        ns_store.set(b"key", b"value").unwrap();
=======

        ns_store.set(b"key".to_vec(), b"value".to_vec()).unwrap();
>>>>>>> cb6480e2
        assert!(ns_store.has(b"key").unwrap());
        assert_eq!(ns_store.get(b"key").unwrap().unwrap(), b"value");

        ns_store.delete(b"key").unwrap();
        assert!(!ns_store.has(b"key").unwrap());
        assert!(ns_store.get(b"key").unwrap().is_none());
    }

    #[test]
    fn test_read_only_namespace() {
        let (store, _temp) = create_test_store();

        store.register_namespace("readonly", true).unwrap();
        let mut ns_store = store.get_namespace("readonly").unwrap();

        // Read operations should work
        assert!(ns_store.get(b"key").unwrap().is_none());
        assert!(!ns_store.has(b"key").unwrap());

        // Write operations should fail
        assert!(ns_store.set(b"key", b"value").is_err());
        assert!(ns_store.delete(b"key").is_err());
    }

    #[test]
    fn test_unregistered_namespace() {
        let (store, _temp) = create_test_store();

        // Operations on unregistered namespace should fail
        assert!(store.get_namespace("unregistered").is_err());
        assert!(store.get_namespaced("unregistered", b"key").is_err());
        assert!(store
            .set_namespaced("unregistered", b"key", b"value")
            .is_err());
    }
}<|MERGE_RESOLUTION|>--- conflicted
+++ resolved
@@ -155,33 +155,20 @@
             .map_err(|e| StoreError::BackendError(format!("Failed to lock store: {e}")))?;
         store.get(&prefixed_key)
     }
-<<<<<<< HEAD
-    
+
     fn set(&mut self, key: &[u8], value: &[u8]) -> Result<()> {
-=======
-
-    fn set(&mut self, key: Vec<u8>, value: Vec<u8>) -> Result<()> {
->>>>>>> cb6480e2
         if self.config.read_only {
             return Err(StoreError::WriteFailed(
                 "Namespace is read-only".to_string(),
             ));
         }
-<<<<<<< HEAD
-        
+
         let prefixed_key = self.prefix_key(key);
-        let mut store = self.store.lock()
-            .map_err(|e| StoreError::BackendError(format!("Failed to lock store: {}", e)))?;
-        store.set(&prefixed_key, value)
-=======
-
-        let prefixed_key = self.prefix_key(&key);
         let mut store = self
             .store
             .lock()
             .map_err(|e| StoreError::BackendError(format!("Failed to lock store: {e}")))?;
-        store.set(prefixed_key, value)
->>>>>>> cb6480e2
+        store.set(&prefixed_key, value)
     }
 
     fn delete(&mut self, key: &[u8]) -> Result<()> {
@@ -207,13 +194,8 @@
             .map_err(|e| StoreError::BackendError(format!("Failed to lock store: {e}")))?;
         store.has(&prefixed_key)
     }
-<<<<<<< HEAD
-    
+
     fn prefix_iterator(&self, prefix: &[u8]) -> Box<dyn Iterator<Item = (Vec<u8>, Vec<u8>)> + '_> {
-=======
-
-    fn prefix_iterator(&self, prefix: &[u8]) -> Box<dyn Iterator<Item = (Vec<u8>, Vec<u8>)>> {
->>>>>>> cb6480e2
         let full_prefix = self.prefix_key(prefix);
         let store = match self.store.lock() {
             Ok(s) => s,
@@ -303,13 +285,8 @@
         // Test KVStore operations
         assert!(ns_store.get(b"nonexistent").unwrap().is_none());
         assert!(!ns_store.has(b"nonexistent").unwrap());
-<<<<<<< HEAD
-        
+
         ns_store.set(b"key", b"value").unwrap();
-=======
-
-        ns_store.set(b"key".to_vec(), b"value".to_vec()).unwrap();
->>>>>>> cb6480e2
         assert!(ns_store.has(b"key").unwrap());
         assert_eq!(ns_store.get(b"key").unwrap().unwrap(), b"value");
 
