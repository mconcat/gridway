--- conflicted
+++ resolved
@@ -11,11 +11,8 @@
 helium-store = { path = "../helium-store" }
 helium-types = { path = "../helium-types" }
 helium-crypto = { path = "../helium-crypto" }
-<<<<<<< HEAD
 helium-telemetry = { path = "../helium-telemetry" }
-=======
 helium-proto = { path = "../helium-proto" }
->>>>>>> 0bed8b16
 thiserror = "1.0"
 tokio = { version = "1.0", features = ["full"] }
 cometbft = "0.1.0-alpha.2"
