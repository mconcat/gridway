--- conflicted
+++ resolved
@@ -8,13 +8,9 @@
 pub mod ante;
 pub mod capabilities;
 pub mod module_governance;
-<<<<<<< HEAD
-pub mod module_loader;
-=======
 pub mod module_router;
 pub mod vfs;
 pub mod wasi_host;
->>>>>>> a48bc5a9
 
 use helium_store::{KVStore, MemStore};
 use std::collections::HashMap;
