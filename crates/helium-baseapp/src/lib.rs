--- conflicted
+++ resolved
@@ -1977,14 +1977,9 @@
         let response = app
             .check_tx_with_mode(b"dummy_tx", ExecMode::ReCheck)
             .unwrap();
-<<<<<<< HEAD
         // Should fail because the ante handler module is not loaded
         assert_eq!(response.code, 1);
         assert_eq!(response.log, "ante handler validation failed: Ante handler module not found: Module not loaded: default");
-=======
-        // Should fail
-        assert_eq!(response.code, 1);
->>>>>>> cbde857c
     }
 
     #[test]
