--- conflicted
+++ resolved
@@ -868,33 +868,17 @@
             });
         }
 
-<<<<<<< HEAD
-        let response = TxResponse {
-            code: 0,
-            log: format!("executed {} messages", messages.len()),
-            gas_used: total_gas_used,
-            gas_wanted: decoded_tx
-                .get("auth_info")
-                .and_then(|a| a.get("fee"))
-                .and_then(|f| f.get("gas_limit"))
-                .and_then(|g| g.as_u64())
-                .unwrap_or(200000),
-            events,
-        };
-
-        // Record metrics for successful transactions
-        TOTAL_TRANSACTIONS.inc();
-        let tx_duration = tx_start.elapsed();
-        observe_transaction_time("deliver", tx_duration.as_secs_f64());
-
-        Ok(response)
-=======
         let gas_wanted = decoded_tx
             .get("auth_info")
             .and_then(|a| a.get("fee"))
             .and_then(|f| f.get("gas_limit"))
             .and_then(|g| g.as_u64())
             .unwrap_or(200000) as i64;
+
+        // Record metrics for successful transactions
+        TOTAL_TRANSACTIONS.inc();
+        let tx_duration = tx_start.elapsed();
+        observe_transaction_time("deliver", tx_duration.as_secs_f64());
 
         Ok(converter::success_tx_response(
             format!("executed {} messages", messages.len()),
@@ -903,7 +887,6 @@
             total_gas_used as i64,
             events,
         ))
->>>>>>> 0bed8b16
     }
 
     /// Extract module name from message type URL
