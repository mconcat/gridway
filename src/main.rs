use anyhow::Result;
use clap::{Parser, Subcommand};
use std::path::PathBuf;
use tracing_subscriber::EnvFilter;
use helium_keyring::{backends::MemoryKeyring, Keyring};
use helium_crypto::PrivateKey;
use std::fs::OpenOptions;
#[cfg(unix)]
use std::fs::Permissions;
#[cfg(unix)]
use std::os::unix::fs::PermissionsExt;
use rand::RngCore;
use base64::{engine::general_purpose, Engine as _};

#[derive(Parser)]
#[command(name = "helium", about = "Helium blockchain node", version, author)]
struct Cli {
    #[command(subcommand)]
    command: Commands,
}

#[derive(Subcommand)]
enum Commands {
    #[command(about = "Initialize node configuration and data directory")]
    Init {
        #[arg(long, value_name = "ID", help = "Chain ID")]
        chain_id: String,

        #[arg(
            long,
            value_name = "DIR",
            help = "Home directory for configuration and data"
        )]
        home: Option<PathBuf>,

        #[arg(long, value_name = "FILE", help = "Genesis file path")]
        genesis: Option<PathBuf>,
    },

    #[command(about = "Start the node and connect to network")]
    Start {
        #[arg(
            long,
            value_name = "DIR",
            help = "Home directory for configuration and data"
        )]
        home: Option<PathBuf>,

        #[arg(long, value_name = "FILE", help = "Configuration file path")]
        config: Option<PathBuf>,

        #[arg(
            long,
            value_name = "LEVEL",
            help = "Log level (trace, debug, info, warn, error)"
        )]
        log_level: Option<String>,
    },

    #[command(about = "Display version information")]
    Version,

    #[command(about = "Genesis file utilities")]
    Genesis {
        #[command(subcommand)]
        command: GenesisCommands,
    },

    #[command(about = "Key management utilities")]
    Keys {
        #[command(subcommand)]
        command: KeysCommands,
    },

    #[command(about = "Configuration management")]
    Config {
        #[command(subcommand)]
        command: ConfigCommands,
    },
}

#[derive(Subcommand)]
enum GenesisCommands {
    #[command(about = "Validate genesis file")]
    Validate {
        #[arg(value_name = "FILE", help = "Genesis file path")]
        file: PathBuf,
    },

    #[command(about = "Export genesis state")]
    Export {
        #[arg(long, value_name = "DIR", help = "Home directory")]
        home: Option<PathBuf>,

        #[arg(long, value_name = "FILE", help = "Output file path")]
        output: Option<PathBuf>,
    },
}

#[derive(Subcommand)]
enum KeysCommands {
    #[command(about = "Add a new key")]
    Add {
        #[arg(value_name = "NAME", help = "Key name")]
        name: String,

        #[arg(long, help = "Recover key from mnemonic")]
        recover: bool,
    },

    #[command(about = "List all keys")]
    List,

    #[command(about = "Show key details")]
    Show {
        #[arg(value_name = "NAME", help = "Key name")]
        name: String,
    },

    #[command(about = "Delete a key")]
    Delete {
        #[arg(value_name = "NAME", help = "Key name")]
        name: String,
    },
}

#[derive(Subcommand)]
enum ConfigCommands {
    #[command(about = "Show current configuration")]
    Show {
        #[arg(long, value_name = "DIR", help = "Home directory")]
        home: Option<PathBuf>,
    },

    #[command(about = "Validate configuration")]
    Validate {
        #[arg(value_name = "FILE", help = "Configuration file path")]
        file: PathBuf,
    },
}

#[tokio::main]
async fn main() -> Result<()> {
    let cli = Cli::parse();

    match cli.command {
        Commands::Init {
            chain_id,
            home,
            genesis,
        } => init_command(chain_id, home, genesis).await,
        Commands::Start {
            home,
            config,
            log_level,
        } => start_command(home, config, log_level).await,
        Commands::Version => version_command(),
        Commands::Genesis { command } => genesis_command(command).await,
        Commands::Keys { command } => keys_command(command).await,
        Commands::Config { command } => config_command(command).await,
    }
}

async fn init_command(
    chain_id: String,
    home: Option<PathBuf>,
    genesis: Option<PathBuf>,
) -> Result<()> {
    setup_logging(None)?;

    let home_dir = get_home_dir(home)?;

    tracing::info!("Initializing node with chain-id: {}", chain_id);
    tracing::info!("Home directory: {}", home_dir.display());

    // Create directory structure
    create_directories(&home_dir)?;

    // Initialize configuration files
    init_config_files(&home_dir, &chain_id)?;

    // Generate node key if not exists
    init_node_key(&home_dir)?;

    // Validate and copy genesis file if provided
    if let Some(genesis_path) = genesis {
        init_genesis_file(&home_dir, &genesis_path)?;
    }

    tracing::info!("Node initialized successfully");
    Ok(())
}

async fn start_command(
    home: Option<PathBuf>,
    config: Option<PathBuf>,
    log_level: Option<String>,
) -> Result<()> {
    setup_logging(log_level)?;

    let home_dir = get_home_dir(home)?;
    let config_path = config.unwrap_or_else(|| home_dir.join("config").join("app.toml"));
<<<<<<< HEAD

=======
    
    // Validate config file exists
    if !config_path.exists() {
        return Err(anyhow::anyhow!(
            "Configuration file not found at: {}. Run 'helium init' first.",
            config_path.display()
        ));
    }
    
>>>>>>> 1e504a22
    tracing::info!("Starting node...");
    tracing::info!("Home directory: {}", home_dir.display());
    tracing::info!("Config file: {}", config_path.display());

    // Load configuration
    let config = load_config(&config_path)?;

    // Initialize storage backends
    init_storage(&home_dir, &config)?;

    // Load WASM modules
    load_wasm_modules(&config)?;

    // Start ABCI server
    start_abci_server(&home_dir, &config).await?;

    Ok(())
}

fn version_command() -> Result<()> {
    println!("helium {}", env!("CARGO_PKG_VERSION"));
    println!("build: {}", env!("CARGO_PKG_NAME"));
    Ok(())
}

async fn genesis_command(command: GenesisCommands) -> Result<()> {
    setup_logging(None)?;

    match command {
        GenesisCommands::Validate { file } => {
            validate_genesis_file(&file)?;
            tracing::info!("Genesis file is valid");
        }
        GenesisCommands::Export { home, output } => {
            let home_dir = get_home_dir(home)?;
            let output_path = output.unwrap_or_else(|| PathBuf::from("genesis.json"));
            export_genesis(&home_dir, &output_path)?;
            tracing::info!("Genesis exported to: {}", output_path.display());
        }
    }
    Ok(())
}

async fn keys_command(command: KeysCommands) -> Result<()> {
    setup_logging(None)?;

    match command {
        KeysCommands::Add { name, recover } => {
            if recover {
                recover_key(&name)?;
            } else {
                add_new_key(&name)?;
            }
        }
        KeysCommands::List => {
            list_keys()?;
        }
        KeysCommands::Show { name } => {
            show_key(&name)?;
        }
        KeysCommands::Delete { name } => {
            delete_key(&name)?;
        }
    }
    Ok(())
}

async fn config_command(command: ConfigCommands) -> Result<()> {
    setup_logging(None)?;

    match command {
        ConfigCommands::Show { home } => {
            let home_dir = get_home_dir(home)?;
            show_config(&home_dir)?;
        }
        ConfigCommands::Validate { file } => {
            validate_config(&file)?;
            tracing::info!("Configuration is valid");
        }
    }
    Ok(())
}

// Helper functions

fn setup_logging(log_level: Option<String>) -> Result<()> {
    let filter = if let Some(level) = log_level {
        EnvFilter::try_new(level)?
    } else {
        EnvFilter::try_from_default_env().unwrap_or_else(|_| EnvFilter::new("info"))
    };

    tracing_subscriber::fmt()
        .with_env_filter(filter)
        .with_target(false)
        .with_thread_ids(false)
        .with_thread_names(false)
        .init();

    Ok(())
}

fn get_home_dir(home: Option<PathBuf>) -> Result<PathBuf> {
    home.or_else(|| {
        directories::ProjectDirs::from("com", "helium", "helium")
            .map(|dirs| dirs.data_dir().to_path_buf())
    })
    .ok_or_else(|| anyhow::anyhow!("Could not determine home directory"))
}

fn create_directories(home_dir: &PathBuf) -> Result<()> {
    std::fs::create_dir_all(home_dir)?;
    std::fs::create_dir_all(home_dir.join("config"))?;
    std::fs::create_dir_all(home_dir.join("data"))?;
    std::fs::create_dir_all(home_dir.join("wasm_modules"))?;
    Ok(())
}

fn init_config_files(home_dir: &PathBuf, chain_id: &str) -> Result<()> {
    let app_config_path = home_dir.join("config").join("app.toml");
    let config_path = home_dir.join("config").join("config.toml");

    if !app_config_path.exists() {
        let app_config = generate_app_config(chain_id);
        std::fs::write(&app_config_path, app_config)?;
        tracing::info!("Created app configuration: {}", app_config_path.display());
    }

    if !config_path.exists() {
        let config = generate_config();
        std::fs::write(&config_path, config)?;
        tracing::info!("Created node configuration: {}", config_path.display());
    }

    Ok(())
}

fn generate_app_config(chain_id: &str) -> String {
    format!(
        r#"# Application Configuration
chain_id = "{chain_id}"

[app]
minimum_gas_prices = "0.025uhelium"
pruning = "default"
halt_height = 0

[api]
enable = true
address = "tcp://0.0.0.0:1317"
max_open_connections = 1000
rpc_read_timeout = 10
rpc_write_timeout = 0

[grpc]
enable = true
address = "0.0.0.0:9090"

[wasm]
modules_dir = "./wasm_modules"
cache_size = 100
memory_limit = "512MB"
"#
    )
}

fn generate_config() -> String {
    r#"# CometBFT Configuration
proxy_app = "tcp://127.0.0.1:26658"
moniker = "helium-node"

[rpc]
laddr = "tcp://127.0.0.1:26657"

[p2p]
laddr = "tcp://0.0.0.0:26656"
persistent_peers = ""
"#
    .to_string()
}

fn init_node_key(home_dir: &PathBuf) -> Result<()> {
    let key_path = home_dir.join("config").join("node_key.json");
    if !key_path.exists() {
        // Generate actual node key using helium-crypto
        let mut rng = rand::thread_rng();
        let mut bytes = [0u8; 32];
        rng.fill_bytes(&mut bytes);

        let signing_key = k256::ecdsa::SigningKey::from_slice(&bytes)?;
        let private_key = PrivateKey::Secp256k1(signing_key);
        let public_key = private_key.public_key();

        let node_key = serde_json::json!({
            "priv_key": {
                "type": "secp256k1",
                "value": general_purpose::STANDARD.encode(signing_key.to_bytes())
            },
            "pub_key": {
                "type": "secp256k1", 
                "value": general_purpose::STANDARD.encode(public_key.to_bytes())
            }
        });

        // Create file with secure permissions (600 - owner read/write only)
        let mut file = OpenOptions::new()
            .create(true)
            .write(true)
            .truncate(true)
            .open(&key_path)?;
        
        // Set secure permissions before writing (Unix only)
        #[cfg(unix)]
        file.set_permissions(Permissions::from_mode(0o600))?;
        
        // Write the key data
        use std::io::Write;
        writeln!(file, "{}", serde_json::to_string_pretty(&node_key)?)?;
        
        tracing::info!("Generated secure node key: {}", key_path.display());
    }
    Ok(())
}

fn init_genesis_file(home_dir: &PathBuf, genesis_path: &PathBuf) -> Result<()> {
    let dest_path = home_dir.join("config").join("genesis.json");

    // Validate genesis file
    validate_genesis_file(genesis_path)?;

    // Copy to config directory
    std::fs::copy(genesis_path, &dest_path)?;
    tracing::info!("Genesis file copied to: {}", dest_path.display());

    Ok(())
}

fn validate_genesis_file(path: &PathBuf) -> Result<()> {
    let content = std::fs::read_to_string(path)?;
    let _: serde_json::Value = serde_json::from_str(&content)?;
    // TODO: Add proper genesis validation using helium types
    Ok(())
}

fn export_genesis(home_dir: &PathBuf, output_path: &PathBuf) -> Result<()> {
    let genesis_path = home_dir.join("config").join("genesis.json");
    
    // Check if genesis file exists
    if !genesis_path.exists() {
        return Err(anyhow::anyhow!(
            "Genesis file not found at: {}. Initialize the node first or provide a genesis file.", 
            genesis_path.display()
        ));
    }
    
    // Read and validate the genesis file
    let genesis_content = std::fs::read_to_string(&genesis_path)?;
    let _: serde_json::Value = serde_json::from_str(&genesis_content)?;
    
    // Copy genesis to output path
    std::fs::copy(&genesis_path, output_path)?;
    
    tracing::info!("Genesis exported from {} to {}", genesis_path.display(), output_path.display());
    Ok(())
}

fn load_config(path: &PathBuf) -> Result<AppConfig> {
    let content = std::fs::read_to_string(path)?;
    let config: AppConfig = toml::from_str(&content)?;
    Ok(config)
}

fn init_storage(_home_dir: &PathBuf, _config: &AppConfig) -> Result<()> {
    // TODO: Initialize storage backends using helium-store
    tracing::info!("Storage backends initialized");
    Ok(())
}

fn load_wasm_modules(_config: &AppConfig) -> Result<()> {
    // TODO: Load WASM modules using wasmtime
    tracing::info!("WASM modules loaded");
    Ok(())
}

async fn start_abci_server(_home_dir: &PathBuf, _config: &AppConfig) -> Result<()> {
    // TODO: Start ABCI server using helium-server
    tracing::info!("ABCI server started");

    // Keep the server running
    tokio::signal::ctrl_c().await?;
    tracing::info!("Shutting down...");

    Ok(())
}

// Key management functions

fn add_new_key(name: &str) -> Result<()> {
    let rt = tokio::runtime::Runtime::new()?;
    rt.block_on(async {
        let mut keyring = get_keyring().await?;
        
        match keyring.create_key(name).await {
            Ok(key_info) => {
                println!("Key '{}' added successfully", name);
                println!("Address: {}", key_info.address);
                println!("Public Key: {:?}", key_info.pubkey);
                Ok(())
            }
            Err(helium_keyring::KeyringError::KeyExists(_)) => {
                Err(anyhow::anyhow!("Key '{}' already exists", name))
            }
            Err(e) => Err(anyhow::anyhow!("Failed to create key: {}", e))
        }
    })
}

fn recover_key(name: &str) -> Result<()> {
    use std::io::{self, Write};
    
    print!("Enter mnemonic phrase: ");
    io::stdout().flush()?;
    
    let mut mnemonic = String::new();
    io::stdin().read_line(&mut mnemonic)?;
    let mnemonic = mnemonic.trim();
    
    let rt = tokio::runtime::Runtime::new()?;
    rt.block_on(async {
        let mut keyring = get_keyring().await?;
        
        match keyring.import_key(name, mnemonic).await {
            Ok(key_info) => {
                println!("Key '{}' recovered successfully", name);
                println!("Address: {}", key_info.address);
                println!("Public Key: {:?}", key_info.pubkey);
                Ok(())
            }
            Err(helium_keyring::KeyringError::KeyExists(_)) => {
                Err(anyhow::anyhow!("Key '{}' already exists", name))
            }
            Err(helium_keyring::KeyringError::InvalidMnemonic) => {
                Err(anyhow::anyhow!("Invalid mnemonic phrase"))
            }
            Err(e) => Err(anyhow::anyhow!("Failed to recover key: {}", e))
        }
    })
}

fn list_keys() -> Result<()> {
    let rt = tokio::runtime::Runtime::new()?;
    rt.block_on(async {
        let keyring = get_keyring().await?;
        
        match keyring.list_keys().await {
            Ok(keys) => {
                if keys.is_empty() {
                    println!("No keys found");
                } else {
                    println!("{:<20} {:<10} {}", "NAME", "TYPE", "ADDRESS");
                    println!("{}", "-".repeat(60));
                    for key in keys {
                        let key_type = match key.pubkey {
                            helium_crypto::PublicKey::Secp256k1(_) => "secp256k1",
                            helium_crypto::PublicKey::Ed25519(_) => "ed25519",
                        };
                        println!("{:<20} {:<10} {}", key.name, key_type, key.address);
                    }
                }
                Ok(())
            }
            Err(e) => Err(anyhow::anyhow!("Failed to list keys: {}", e))
        }
    })
}

fn show_key(name: &str) -> Result<()> {
<<<<<<< HEAD
    // TODO: Show key details
    println!("Key: {name}");
    Ok(())
=======
    let rt = tokio::runtime::Runtime::new()?;
    rt.block_on(async {
        let keyring = get_keyring().await?;
        
        match keyring.get_key(name).await {
            Ok(key_info) => {
                let key_type = match key_info.pubkey {
                    helium_crypto::PublicKey::Secp256k1(_) => "secp256k1",
                    helium_crypto::PublicKey::Ed25519(_) => "ed25519",
                };
                
                println!("Key details for '{}':", name);
                println!("  Name: {}", key_info.name);
                println!("  Type: {}", key_type);
                println!("  Address: {}", key_info.address);
                println!("  Public Key: {}", serde_json::to_string_pretty(&key_info.pubkey)?);
                Ok(())
            }
            Err(helium_keyring::KeyringError::KeyNotFound(_)) => {
                Err(anyhow::anyhow!("Key '{}' not found", name))
            }
            Err(e) => Err(anyhow::anyhow!("Failed to get key: {}", e))
        }
    })
>>>>>>> 1e504a22
}

fn delete_key(name: &str) -> Result<()> {
    use std::io::{self, Write};
    
    print!("Are you sure you want to delete key '{}'? [y/N]: ", name);
    io::stdout().flush()?;
    
    let mut confirmation = String::new();
    io::stdin().read_line(&mut confirmation)?;
    let confirmation = confirmation.trim().to_lowercase();
    
    if confirmation != "y" && confirmation != "yes" {
        println!("Key deletion cancelled");
        return Ok(());
    }
    
    let rt = tokio::runtime::Runtime::new()?;
    rt.block_on(async {
        let mut keyring = get_keyring().await?;
        
        match keyring.delete_key(name).await {
            Ok(()) => {
                println!("Key '{}' deleted successfully", name);
                Ok(())
            }
            Err(helium_keyring::KeyringError::KeyNotFound(_)) => {
                Err(anyhow::anyhow!("Key '{}' not found", name))
            }
            Err(e) => Err(anyhow::anyhow!("Failed to delete key: {}", e))
        }
    })
}

// Keyring helper function
async fn get_keyring() -> Result<MemoryKeyring> {
    // TODO: Replace with persistent keyring (FileKeyring or OsKeyring)
    // MemoryKeyring doesn't persist keys between CLI invocations
    // This is a temporary solution for now
    Ok(MemoryKeyring::new())
}

// Config functions

fn show_config(home_dir: &PathBuf) -> Result<()> {
    let app_config_path = home_dir.join("config").join("app.toml");
    let content = std::fs::read_to_string(app_config_path)?;
    println!("{content}");
    Ok(())
}

fn validate_config(path: &PathBuf) -> Result<()> {
    let content = std::fs::read_to_string(path)?;
    let _: AppConfig = toml::from_str(&content)?;
    Ok(())
}

// Configuration structures

#[derive(Debug, serde::Deserialize)]
struct AppConfig {
    chain_id: String,
    app: AppSection,
    api: ApiSection,
    grpc: GrpcSection,
    wasm: WasmSection,
}

#[derive(Debug, serde::Deserialize)]
struct AppSection {
    minimum_gas_prices: String,
    pruning: String,
    halt_height: u64,
}

#[derive(Debug, serde::Deserialize)]
struct ApiSection {
    enable: bool,
    address: String,
    max_open_connections: u32,
    rpc_read_timeout: u32,
    rpc_write_timeout: u32,
}

#[derive(Debug, serde::Deserialize)]
struct GrpcSection {
    enable: bool,
    address: String,
}

#[derive(Debug, Clone)]
struct MemoryLimit(u64);

impl<'de> serde::Deserialize<'de> for MemoryLimit {
    fn deserialize<D>(deserializer: D) -> Result<Self, D::Error>
    where
        D: serde::Deserializer<'de>,
    {
        let s = String::deserialize(deserializer)?;
        let limit = parse_memory_limit(&s).map_err(serde::de::Error::custom)?;
        Ok(MemoryLimit(limit))
    }
}

#[derive(Debug, serde::Deserialize)]
struct WasmSection {
    modules_dir: String,
    cache_size: u32,
    memory_limit: MemoryLimit,
}

fn parse_memory_limit(s: &str) -> Result<u64, String> {
    let s = s.trim().to_uppercase();
    
    if s.ends_with("KB") {
        let num: u64 = s[..s.len()-2].parse().map_err(|e| format!("Invalid number: {}", e))?;
        Ok(num * 1024)
    } else if s.ends_with("MB") {
        let num: u64 = s[..s.len()-2].parse().map_err(|e| format!("Invalid number: {}", e))?;
        Ok(num * 1024 * 1024)
    } else if s.ends_with("GB") {
        let num: u64 = s[..s.len()-2].parse().map_err(|e| format!("Invalid number: {}", e))?;
        Ok(num * 1024 * 1024 * 1024)
    } else if s.ends_with("B") {
        let num: u64 = s[..s.len()-1].parse().map_err(|e| format!("Invalid number: {}", e))?;
        Ok(num)
    } else {
        // Assume bytes if no unit
        s.parse().map_err(|e| format!("Invalid memory limit format: {}", e))
    }
}<|MERGE_RESOLUTION|>--- conflicted
+++ resolved
@@ -11,6 +11,7 @@
 use std::os::unix::fs::PermissionsExt;
 use rand::RngCore;
 use base64::{engine::general_purpose, Engine as _};
+use k256::ecdsa::SigningKey;
 
 #[derive(Parser)]
 #[command(name = "helium", about = "Helium blockchain node", version, author)]
@@ -200,9 +201,6 @@
 
     let home_dir = get_home_dir(home)?;
     let config_path = config.unwrap_or_else(|| home_dir.join("config").join("app.toml"));
-<<<<<<< HEAD
-
-=======
     
     // Validate config file exists
     if !config_path.exists() {
@@ -212,7 +210,6 @@
         ));
     }
     
->>>>>>> 1e504a22
     tracing::info!("Starting node...");
     tracing::info!("Home directory: {}", home_dir.display());
     tracing::info!("Config file: {}", config_path.display());
@@ -402,14 +399,15 @@
         let mut bytes = [0u8; 32];
         rng.fill_bytes(&mut bytes);
 
-        let signing_key = k256::ecdsa::SigningKey::from_slice(&bytes)?;
+        let signing_key = SigningKey::from_slice(&bytes)?;
+        let private_key_bytes = signing_key.to_bytes();
         let private_key = PrivateKey::Secp256k1(signing_key);
         let public_key = private_key.public_key();
 
         let node_key = serde_json::json!({
             "priv_key": {
                 "type": "secp256k1",
-                "value": general_purpose::STANDARD.encode(signing_key.to_bytes())
+                "value": general_purpose::STANDARD.encode(private_key_bytes)
             },
             "pub_key": {
                 "type": "secp256k1", 
@@ -590,11 +588,6 @@
 }
 
 fn show_key(name: &str) -> Result<()> {
-<<<<<<< HEAD
-    // TODO: Show key details
-    println!("Key: {name}");
-    Ok(())
-=======
     let rt = tokio::runtime::Runtime::new()?;
     rt.block_on(async {
         let keyring = get_keyring().await?;
@@ -619,7 +612,6 @@
             Err(e) => Err(anyhow::anyhow!("Failed to get key: {}", e))
         }
     })
->>>>>>> 1e504a22
 }
 
 fn delete_key(name: &str) -> Result<()> {
